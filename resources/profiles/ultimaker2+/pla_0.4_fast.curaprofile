[general]
version = 1
name = Fast Print
machine_type = ultimaker2plus
machine_variant = 0.4 mm
material = PLA

[settings]
machine_nozzle_size = 0.35
layer_height = 0.15
layer_height_0 = 0.26
shell_thickness = 0.7
top_bottom_thickness = 0.6
top_bottom_pattern = lines
infill_sparse_density = 18
<<<<<<< HEAD
retraction_hop = 0.0
material_bed_temperature = 70
skin_no_small_gaps_heuristic = False
retraction_speed = 40.0
raft_surface_line_width = 0.4
raft_base_line_width = 1.0
raft_margin = 5.0
adhesion_type = brim
skirt_minimal_length = 150.0
layer_height = 0.15
brim_line_count = 22
infill_before_walls = False
raft_surface_thickness = 0.27
raft_airgap = 0.0
infill_overlap = 0.0525
raft_interface_line_width = 0.4
=======
infill_wipe_dist = 0.2
retraction_amount = 5.5
retraction_min_travel = 0.5
retraction_count_max = 30
retraction_extrusion_window = 6
speed_infill = 60
speed_wall_0 = 40
speed_wall_x = 50
>>>>>>> 317706bb
speed_topbottom = 30
speed_travel = 150
speed_layer_0 = 25
skirt_speed = 25
speed_slowdown_layers = 2
travel_avoid_distance = 1
cool_fan_full_layer = 2
cool_min_layer_time_fan_speed_max = 15
adhesion_type = brim<|MERGE_RESOLUTION|>--- conflicted
+++ resolved
@@ -13,24 +13,6 @@
 top_bottom_thickness = 0.6
 top_bottom_pattern = lines
 infill_sparse_density = 18
-<<<<<<< HEAD
-retraction_hop = 0.0
-material_bed_temperature = 70
-skin_no_small_gaps_heuristic = False
-retraction_speed = 40.0
-raft_surface_line_width = 0.4
-raft_base_line_width = 1.0
-raft_margin = 5.0
-adhesion_type = brim
-skirt_minimal_length = 150.0
-layer_height = 0.15
-brim_line_count = 22
-infill_before_walls = False
-raft_surface_thickness = 0.27
-raft_airgap = 0.0
-infill_overlap = 0.0525
-raft_interface_line_width = 0.4
-=======
 infill_wipe_dist = 0.2
 retraction_amount = 5.5
 retraction_min_travel = 0.5
@@ -39,7 +21,6 @@
 speed_infill = 60
 speed_wall_0 = 40
 speed_wall_x = 50
->>>>>>> 317706bb
 speed_topbottom = 30
 speed_travel = 150
 speed_layer_0 = 25
