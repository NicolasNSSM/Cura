--- conflicted
+++ resolved
@@ -3,11 +3,8 @@
 
 import QtQuick 2.7
 import QtQuick.Controls 2.1
-<<<<<<< HEAD
-=======
 
 import QtGraphicalEffects 1.0 // For the dropshadow
->>>>>>> 9c240bdf
 
 import UM 1.1 as UM
 
