--- conflicted
+++ resolved
@@ -26,11 +26,7 @@
 
         anchors.fill: parent
 
-<<<<<<< HEAD
-        border.width: Math.floor(UM.Theme.getSize("default_lining").width)
-=======
         border.width: Math.round(UM.Theme.getSize("default_lining").width)
->>>>>>> 582f6ff2
         border.color:
         {
             if(!enabled)
@@ -80,11 +76,7 @@
         Rectangle
         {
             anchors.fill: parent;
-<<<<<<< HEAD
-            anchors.margins: Math.floor(UM.Theme.getSize("default_lining").width);
-=======
             anchors.margins: Math.round(UM.Theme.getSize("default_lining").width);
->>>>>>> 582f6ff2
             color: UM.Theme.getColor("setting_control_highlight")
             opacity: !control.hovered ? 0 : propertyProvider.properties.validationState == "ValidatorState.Valid" ? 1.0 : 0.35;
         }
@@ -92,11 +84,7 @@
         Label
         {
             anchors.right: parent.right;
-<<<<<<< HEAD
-            anchors.rightMargin: Math.floor(UM.Theme.getSize("setting_unit_margin").width)
-=======
             anchors.rightMargin: Math.round(UM.Theme.getSize("setting_unit_margin").width)
->>>>>>> 582f6ff2
             anchors.verticalCenter: parent.verticalCenter;
 
             text: definition.unit;
@@ -119,15 +107,9 @@
             anchors
             {
                 left: parent.left
-<<<<<<< HEAD
-                leftMargin: Math.floor(UM.Theme.getSize("setting_unit_margin").width)
-                right: parent.right
-                rightMargin: Math.floor(UM.Theme.getSize("setting_unit_margin").width)
-=======
                 leftMargin: Math.round(UM.Theme.getSize("setting_unit_margin").width)
                 right: parent.right
                 rightMargin: Math.round(UM.Theme.getSize("setting_unit_margin").width)
->>>>>>> 582f6ff2
                 verticalCenter: parent.verticalCenter
             }
             renderType: Text.NativeRendering
