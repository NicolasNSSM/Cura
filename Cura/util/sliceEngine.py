"""
Slice engine communication.
This module handles all communication with the slicing engine.
"""
__copyright__ = "Copyright (C) 2013 David Braam - Released under terms of the AGPLv3 License"
import subprocess
import time
import math
import numpy
import os
import threading
import traceback
import platform
import urllib
import urllib2
import hashlib
import socket
import struct
import errno
import inspect

from Cura.util.bigDataStorage import BigDataStorage
from Cura.util import profile
from Cura.util import pluginInfo
from Cura.util import version
from Cura.util import gcodeInterpreter

def getEngineFilename():
	"""
		Finds and returns the path to the current engine executable. This is OS depended.
	:return: The full path to the engine executable.
	"""
	base_search_path = os.path.dirname(inspect.getfile(getEngineFilename))
	search_filename = 'CuraEngine'
	if platform.system() == 'Windows':
		search_filename += '.exe'
		if version.isDevVersion() and os.path.exists('C:/Software/Cura_SteamEngine/_bin/Release/Cura_SteamEngine.exe'):
			return 'C:/Software/Cura_SteamEngine/_bin/Release/Cura_SteamEngine.exe'
	for n in xrange(0, 10):
		full_filename = os.path.abspath(os.path.join(base_search_path, '/'.join(['..'] * n), search_filename))
		if os.path.isfile(full_filename):
			return full_filename
		full_filename = os.path.abspath(os.path.join(base_search_path, '/'.join(['..'] * n), 'CuraEngine', search_filename))
		if os.path.isfile(full_filename):
			return full_filename
	if os.path.isfile('/usr/bin/CuraEngine'):
		return '/usr/bin/CuraEngine'
	if os.path.isfile('/usr/local/bin/CuraEngine'):
		return '/usr/local/bin/CuraEngine'
	return ''

class EngineResult(object):
	"""
	Result from running the CuraEngine.
	Contains the engine log, polygons retrieved from the engine, the GCode and some meta-data.
	"""
	def __init__(self):
		self._engineLog = []
		self._gcodeData = BigDataStorage()
		self._polygons = []
		self._replaceInfo = {}
		self._success = False
		self._printTimeSeconds = None
		self._filamentMM = [0.0] * 4
		self._modelHash = None
		self._profileString = profile.getProfileString()
		self._preferencesString = profile.getPreferencesString()
		self._gcodeInterpreter = gcodeInterpreter.gcode()
		self._gcodeLoadThread = None
		self._finished = False

	def getFilamentWeight(self, e=0):
		#Calculates the weight of the filament in kg
		radius = float(profile.getProfileSetting('filament_diameter')) / 2
		volumeM3 = (self._filamentMM[e] * (math.pi * radius * radius)) / (1000*1000*1000)
		return volumeM3 * profile.getPreferenceFloat('filament_physical_density')

	def getFilamentCost(self, e=0):
		cost_kg = profile.getPreferenceFloat('filament_cost_kg')
		cost_meter = profile.getPreferenceFloat('filament_cost_meter')
		if cost_kg > 0.0 and cost_meter > 0.0:
			return "%.2f / %.2f" % (self.getFilamentWeight(e) * cost_kg, self._filamentMM[e] / 1000.0 * cost_meter)
		elif cost_kg > 0.0:
			return "%.2f" % (self.getFilamentWeight(e) * cost_kg)
		elif cost_meter > 0.0:
			return "%.2f" % (self._filamentMM[e] / 1000.0 * cost_meter)
		return None

	def getPrintTime(self):
		if self._printTimeSeconds is None:
			return ''
		if int(self._printTimeSeconds / 60 / 60) < 1:
			return _('%d minutes') % (int(self._printTimeSeconds / 60) % 60)
		if int(self._printTimeSeconds / 60 / 60) == 1:
			return _('%d hour %d minutes') % (int(self._printTimeSeconds / 60 / 60), int(self._printTimeSeconds / 60) % 60)
		return _('%d hours %d minutes') % (int(self._printTimeSeconds / 60 / 60), int(self._printTimeSeconds / 60) % 60)

	def getFilamentAmount(self, e=0):
		if self._filamentMM[e] == 0.0:
			return None
		return _('%0.2f meter %0.0f gram') % (float(self._filamentMM[e]) / 1000.0, self.getFilamentWeight(e) * 1000.0)

	def getLog(self):
		return self._engineLog

	def getGCode(self):
		self._gcodeData.seekStart()
		return self._gcodeData

	def setGCode(self, gcode):
		self._gcodeData = BigDataStorage()
		self._gcodeData.write(gcode)
		self._replaceInfo = {}

	def addLog(self, line):
		self._engineLog.append(line)

	def setHash(self, hash):
		self._modelHash = hash

	def setFinished(self, result):
		if result:
			for k, v in self._replaceInfo.items():
				self._gcodeData.replaceAtStart(k, v)
		self._finished = result

	def isFinished(self):
		return self._finished

	def getGCodeLayers(self, loadCallback):
		if not self._finished:
			return None
		if self._gcodeInterpreter.layerList is None and self._gcodeLoadThread is None:
			self._gcodeInterpreter.progressCallback = self._gcodeInterpreterCallback
			self._gcodeLoadThread = threading.Thread(target=lambda : self._gcodeInterpreter.load(self._gcodeData.clone()))
			self._gcodeLoadCallback = loadCallback
			self._gcodeLoadThread.daemon = True
			self._gcodeLoadThread.start()
		return self._gcodeInterpreter.layerList

	def _gcodeInterpreterCallback(self, progress):
		if len(self._gcodeInterpreter.layerList) % 5 == 0:
			time.sleep(0.1)
		return self._gcodeLoadCallback(self, progress)

	'''def submitInfoOnline(self):
		if profile.getPreference('submit_slice_information') != 'True':
			return
		if version.isDevVersion():
			return
		data = {
			'processor': platform.processor(),
			'machine': platform.machine(),
			'platform': platform.platform(),
			'profile': self._profileString,
			'preferences': self._preferencesString,
			'modelhash': self._modelHash,
			'version': version.getVersion(),
			'printtime': self._printTimeSeconds,
			'filament': ','.join(map(str, self._filamentMM)),
		}
		try:
			f = urllib2.urlopen("https://stats.youmagine.com/curastats/slice", data = urllib.urlencode(data), timeout = 1)
			f.read()
			f.close()
		except:
			import traceback
			traceback.print_exc()'''

class Engine(object):
	"""
	Class used to communicate with the CuraEngine.
	The CuraEngine is ran as a 2nd process and reports back information trough stderr.
	GCode trough stdout and has a socket connection for polygon information and loading the 3D model into the engine.
	"""
	GUI_CMD_REQUEST_MESH = 0x01
	GUI_CMD_SEND_POLYGONS = 0x02
	GUI_CMD_FINISH_OBJECT = 0x03

	def __init__(self, progressCallback):
		self._process = None
		self._thread = None
		self._callback = progressCallback
		self._progressSteps = ['inset', 'skin', 'export']
		self._objCount = 0
		self._result = None

		self._engine_executable = getEngineFilename()
		self._serversocket = socket.socket(socket.AF_INET, socket.SOCK_STREAM)
		self._serverPortNr = 0xC20A
		for potential_port in xrange(0xC20A, 0xFFFF):
			self._serverPortNr = potential_port
			try:
				self._serversocket.bind(('127.0.0.1', self._serverPortNr))
				break
			except:
				print("Failed to listen on port: %d" % (self._serverPortNr))
		else:
			print("Failed to listen on any port, this is a fatal error")
			exit(10)
		thread = threading.Thread(target=self._socketListenThread)
		thread.daemon = True
		thread.start()

	def _socketListenThread(self):
		self._serversocket.listen(1)
		print 'Listening for engine communications on %d' % (self._serverPortNr)
		while True:
			try:
				sock, _ = self._serversocket.accept()
				thread = threading.Thread(target=self._socketConnectionThread, args=(sock,))
				thread.daemon = True
				thread.start()
			except socket.error, e:
				if e.errno != errno.EINTR:
					raise

	def _socketConnectionThread(self, sock):
		layerNrOffset = 0
		while True:
			try:
				data = sock.recv(4)
			except:
				data = ''
			if len(data) == 0:
				sock.close()
				return
			cmd = struct.unpack('@i', data)[0]
			if cmd == self.GUI_CMD_REQUEST_MESH:
				meshInfo = self._modelData[0]
				self._modelData = self._modelData[1:]
				sock.sendall(struct.pack('@i', meshInfo[0]))
				sock.sendall(meshInfo[1].tostring())
			elif cmd == self.GUI_CMD_SEND_POLYGONS:
				cnt = struct.unpack('@i', sock.recv(4))[0]
				layerNr = struct.unpack('@i', sock.recv(4))[0]
				layerNr += layerNrOffset
				z = struct.unpack('@i', sock.recv(4))[0]
				z = float(z) / 1000.0
				typeNameLen = struct.unpack('@i', sock.recv(4))[0]
				typeName = sock.recv(typeNameLen)
				while len(self._result._polygons) < layerNr + 1:
					self._result._polygons.append({})
				polygons = self._result._polygons[layerNr]
				if typeName not in polygons:
					polygons[typeName] = []
				for n in xrange(0, cnt):
					length = struct.unpack('@i', sock.recv(4))[0]
					data = ''
					while len(data) < length * 8 * 2:
						recvData = sock.recv(length * 8 * 2 - len(data))
						if len(recvData) < 1:
							return
						data += recvData
					polygon2d = numpy.array(numpy.fromstring(data, numpy.int64), numpy.float32) / 1000.0
					polygon2d = polygon2d.reshape((len(polygon2d) / 2, 2))
					polygon = numpy.empty((len(polygon2d), 3), numpy.float32)
					polygon[:,:-1] = polygon2d
					polygon[:,2] = z
					polygons[typeName].append(polygon)
			elif cmd == self.GUI_CMD_FINISH_OBJECT:
				layerNrOffset = len(self._result._polygons)
			else:
				print "Unknown command on socket: %x" % (cmd)

	def cleanup(self):
		self.abortEngine()
		self._serversocket.close()

	def abortEngine(self):
		if self._process is not None:
			try:
				self._process.terminate()
			except:
				pass
		if self._thread is not None:
			self._thread.join()
		self._thread = None

	def wait(self):
		if self._thread is not None:
			self._thread.join()

	def getResult(self):
		return self._result

	def runEngine(self, scene):
		if len(scene.objects()) < 1:
			return
		extruderCount = 1
		for obj in scene.objects():
			if scene.checkPlatform(obj):
				extruderCount = max(extruderCount, len(obj._meshList))

		extruderCount = max(extruderCount, profile.minimalExtruderCount())

		commandList = [self._engine_executable, '-v', '-p']
		for k, v in self._engineSettings(extruderCount).iteritems():
			commandList += ['-s', '%s=%s' % (k, str(v))]
		commandList += ['-g', '%d' % (self._serverPortNr)]
		self._objCount = 0
		engineModelData = []
		hash = hashlib.sha512()
		order = scene.printOrder()
		if order is None:
			pos = numpy.array(profile.getMachineCenterCoords()) * 1000
			objMin = None
			objMax = None
			for obj in scene.objects():
				if scene.checkPlatform(obj):
					oMin = obj.getMinimum()[0:2] + obj.getPosition()
					oMax = obj.getMaximum()[0:2] + obj.getPosition()
					if objMin is None:
						objMin = oMin
						objMax = oMax
					else:
						objMin[0] = min(oMin[0], objMin[0])
						objMin[1] = min(oMin[1], objMin[1])
						objMax[0] = max(oMax[0], objMax[0])
						objMax[1] = max(oMax[1], objMax[1])
			if objMin is None:
				return
			pos += (objMin + objMax) / 2.0 * 1000
			commandList += ['-s', 'posx=%d' % int(pos[0]), '-s', 'posy=%d' % int(pos[1])]

			vertexTotal = [0] * 4
			meshMax = 1
			for obj in scene.objects():
				if scene.checkPlatform(obj):
					meshMax = max(meshMax, len(obj._meshList))
					for n in xrange(0, len(obj._meshList)):
						vertexTotal[n] += obj._meshList[n].vertexCount

			for n in xrange(0, meshMax):
				verts = numpy.zeros((0, 3), numpy.float32)
				for obj in scene.objects():
					if scene.checkPlatform(obj):
						if n < len(obj._meshList):
							vertexes = (numpy.matrix(obj._meshList[n].vertexes, copy = False) * numpy.matrix(obj._matrix, numpy.float32)).getA()
							vertexes -= obj._drawOffset
							vertexes += numpy.array([obj.getPosition()[0], obj.getPosition()[1], 0.0])
							verts = numpy.concatenate((verts, vertexes))
							hash.update(obj._meshList[n].vertexes.tostring())
				engineModelData.append((vertexTotal[n], verts))

			commandList += ['$' * meshMax]
			self._objCount = 1
		else:
			for n in order:
				obj = scene.objects()[n]
				for mesh in obj._meshList:
					engineModelData.append((mesh.vertexCount, mesh.vertexes))
					hash.update(mesh.vertexes.tostring())
				pos = obj.getPosition() * 1000
				pos += numpy.array(profile.getMachineCenterCoords()) * 1000
				commandList += ['-m', ','.join(map(str, obj._matrix.getA().flatten()))]
				commandList += ['-s', 'posx=%d' % int(pos[0]), '-s', 'posy=%d' % int(pos[1])]
				commandList += ['$' * len(obj._meshList)]
				self._objCount += 1
		modelHash = hash.hexdigest()
		if self._objCount > 0:
			self._thread = threading.Thread(target=self._watchProcess, args=(commandList, self._thread, engineModelData, modelHash, pluginInfo.getPostProcessPluginConfig()))
			self._thread.daemon = True
			self._thread.start()

	def _watchProcess(self, commandList, oldThread, engineModelData, modelHash, pluginConfig):
		if oldThread is not None:
			if self._process is not None:
				self._process.terminate()
			oldThread.join()
		self._callback(-1.0)
		self._modelData = engineModelData
		try:
			self._process = self._runEngineProcess(commandList)
		except OSError:
			traceback.print_exc()
			return
		if self._thread != threading.currentThread():
			self._process.terminate()

		self._result = EngineResult()
		self._result.addLog('Running: %s' % (' '.join(commandList)))
		self._result.setHash(modelHash)
		self._callback(0.0)

		logThread = threading.Thread(target=self._watchStderr, args=(self._process.stderr,))
		logThread.daemon = True
		logThread.start()

		try:
			data = self._process.stdout.read(4096)
<<<<<<< HEAD
			while len(data) > 0:
				self._result._gcodeData.write(data)
				data = self._process.stdout.read(4096)

			returnCode = self._process.wait()
			logThread.join()
			if returnCode == 0:
				self._result.setFinished(True)
				plugin_error = pluginInfo.runPostProcessingPlugins(self._result)
				if plugin_error is not None:
					print plugin_error
					self._result.addLog(plugin_error)
				self._callback(1.0)
			else:
				for line in self._result.getLog():
					print line
				self._callback(-1.0)
			self._process = None
		except MemoryError:
			self._result.addLog("MemoryError")
=======

		returnCode = self._process.wait()
		logThread.join()
		self._result.addLog("Slicer process returned : %d" % returnCode)
		try:
			with open(os.path.join(profile.getBasePath(), 'engine.log'), "w") as f:
				for line in self._result.getLog():
					f.write(line + "\n")
		except:
			pass

		if returnCode == 0:
			pluginError = pluginInfo.runPostProcessingPlugins(self._result, pluginConfig)
			if pluginError is not None:
				print pluginError
				self._result.addLog(pluginError)
			self._result.setFinished(True)
			self._callback(1.0)
		else:
>>>>>>> 39718d86
			self._callback(-1.0)

	def _watchStderr(self, stderr):
		objectNr = 0
		line = stderr.readline()
		while len(line) > 0:
			line = line.strip()
			if line.startswith('Progress:'):
				line = line.split(':')
				if line[1] == 'process':
					objectNr += 1
				elif line[1] in self._progressSteps:
					progressValue = float(line[2]) / float(line[3])
					progressValue /= len(self._progressSteps)
					progressValue += 1.0 / len(self._progressSteps) * self._progressSteps.index(line[1])

					progressValue /= self._objCount
					progressValue += 1.0 / self._objCount * objectNr
					try:
						self._callback(progressValue)
					except:
						pass
			elif line.startswith('Print time:'):
				self._result._printTimeSeconds = int(line.split(':')[1].strip())
			elif line.startswith('Filament:'):
				self._result._filamentMM[0] = int(line.split(':')[1].strip())
				if profile.getMachineSetting('gcode_flavor') == 'UltiGCode':
					radius = profile.getProfileSettingFloat('filament_diameter') / 2.0
					self._result._filamentMM[0] /= (math.pi * radius * radius)
			elif line.startswith('Filament2:'):
				self._result._filamentMM[1] = int(line.split(':')[1].strip())
				if profile.getMachineSetting('gcode_flavor') == 'UltiGCode':
					radius = profile.getProfileSettingFloat('filament_diameter') / 2.0
					self._result._filamentMM[1] /= (math.pi * radius * radius)
			elif line.startswith('Replace:'):
				self._result._replaceInfo[line.split(':')[1].strip()] = line.split(':')[2].strip()
			else:
				self._result.addLog(line)
			line = stderr.readline()

	def _engineSettings(self, extruderCount):
		settings = {
			'layerThickness': int(profile.getProfileSettingFloat('layer_height') * 1000),
			'initialLayerThickness': int(profile.getProfileSettingFloat('bottom_thickness') * 1000) if profile.getProfileSettingFloat('bottom_thickness') > 0.0 else int(profile.getProfileSettingFloat('layer_height') * 1000),
			'filamentDiameter': int(profile.getProfileSettingFloat('filament_diameter') * 1000),
			'filamentFlow': int(profile.getProfileSettingFloat('filament_flow')),
			'extrusionWidth': int(profile.calculateEdgeWidth() * 1000),
			'layer0extrusionWidth': int(profile.calculateEdgeWidth() * profile.getProfileSettingFloat('layer0_width_factor') / 100 * 1000),
			'insetCount': int(profile.calculateLineCount()),
			'downSkinCount': int(profile.calculateSolidLayerCount()) if profile.getProfileSetting('solid_bottom') == 'True' else 0,
			'upSkinCount': int(profile.calculateSolidLayerCount()) if profile.getProfileSetting('solid_top') == 'True' else 0,
			'infillOverlap': int(profile.getProfileSettingFloat('fill_overlap')),
			'initialSpeedupLayers': int(4),
			'initialLayerSpeed': int(profile.getProfileSettingFloat('bottom_layer_speed')),
			'printSpeed': int(profile.getProfileSettingFloat('print_speed')),
			'infillSpeed': int(profile.getProfileSettingFloat('infill_speed')) if int(profile.getProfileSettingFloat('infill_speed')) > 0 else int(profile.getProfileSettingFloat('print_speed')),
			'inset0Speed': int(profile.getProfileSettingFloat('inset0_speed')) if int(profile.getProfileSettingFloat('inset0_speed')) > 0 else int(profile.getProfileSettingFloat('print_speed')),
			'insetXSpeed': int(profile.getProfileSettingFloat('insetx_speed')) if int(profile.getProfileSettingFloat('insetx_speed')) > 0 else int(profile.getProfileSettingFloat('print_speed')),
			'moveSpeed': int(profile.getProfileSettingFloat('travel_speed')),
			'fanSpeedMin': int(profile.getProfileSettingFloat('fan_speed')) if profile.getProfileSetting('fan_enabled') == 'True' else 0,
			'fanSpeedMax': int(profile.getProfileSettingFloat('fan_speed_max')) if profile.getProfileSetting('fan_enabled') == 'True' else 0,
			'supportAngle': int(-1) if profile.getProfileSetting('support') == 'None' else int(profile.getProfileSettingFloat('support_angle')),
			'supportEverywhere': int(1) if profile.getProfileSetting('support') == 'Everywhere' else int(0),
			'supportLineDistance': int(100 * profile.calculateEdgeWidth() * 1000 / profile.getProfileSettingFloat('support_fill_rate')) if profile.getProfileSettingFloat('support_fill_rate') > 0 else -1,
			'supportXYDistance': int(1000 * profile.getProfileSettingFloat('support_xy_distance')),
			'supportZDistance': int(1000 * profile.getProfileSettingFloat('support_z_distance')),
			'supportExtruder': 0 if profile.getProfileSetting('support_dual_extrusion') == 'First extruder' else (1 if profile.getProfileSetting('support_dual_extrusion') == 'Second extruder' and profile.minimalExtruderCount() > 1 else -1),
			'retractionAmount': int(profile.getProfileSettingFloat('retraction_amount') * 1000) if profile.getProfileSetting('retraction_enable') == 'True' else 0,
			'retractionSpeed': int(profile.getProfileSettingFloat('retraction_speed')),
			'retractionMinimalDistance': int(profile.getProfileSettingFloat('retraction_min_travel') * 1000),
			'retractionAmountExtruderSwitch': int(profile.getProfileSettingFloat('retraction_dual_amount') * 1000),
			'retractionZHop': int(profile.getProfileSettingFloat('retraction_hop') * 1000),
			'minimalExtrusionBeforeRetraction': int(profile.getProfileSettingFloat('retraction_minimal_extrusion') * 1000),
			'enableCombing': 1 if profile.getProfileSetting('retraction_combing') == 'True' else 0,
			'multiVolumeOverlap': int(profile.getProfileSettingFloat('overlap_dual') * 1000),
			'objectSink': max(0, int(profile.getProfileSettingFloat('object_sink') * 1000)),
			'minimalLayerTime': int(profile.getProfileSettingFloat('cool_min_layer_time')),
			'minimalFeedrate': int(profile.getProfileSettingFloat('cool_min_feedrate')),
			'coolHeadLift': 1 if profile.getProfileSetting('cool_head_lift') == 'True' else 0,
			'startCode': profile.getAlterationFileContents('start.gcode', extruderCount),
			'endCode': profile.getAlterationFileContents('end.gcode', extruderCount),
			'preSwitchExtruderCode': profile.getAlterationFileContents('preSwitchExtruder.gcode', extruderCount),
			'postSwitchExtruderCode': profile.getAlterationFileContents('postSwitchExtruder.gcode', extruderCount),

			'extruderOffset[1].X': int(profile.getMachineSettingFloat('extruder_offset_x1') * 1000),
			'extruderOffset[1].Y': int(profile.getMachineSettingFloat('extruder_offset_y1') * 1000),
			'extruderOffset[2].X': int(profile.getMachineSettingFloat('extruder_offset_x2') * 1000),
			'extruderOffset[2].Y': int(profile.getMachineSettingFloat('extruder_offset_y2') * 1000),
			'extruderOffset[3].X': int(profile.getMachineSettingFloat('extruder_offset_x3') * 1000),
			'extruderOffset[3].Y': int(profile.getMachineSettingFloat('extruder_offset_y3') * 1000),
			'fixHorrible': 0,
		}
		fanFullHeight = int(profile.getProfileSettingFloat('fan_full_height') * 1000)
		settings['fanFullOnLayerNr'] = (fanFullHeight - settings['initialLayerThickness'] - 1) / settings['layerThickness'] + 1
		if settings['fanFullOnLayerNr'] < 0:
			settings['fanFullOnLayerNr'] = 0
		if profile.getProfileSetting('support_type') == 'Lines':
			settings['supportType'] = 1

		if profile.getProfileSettingFloat('fill_density') == 0:
			settings['sparseInfillLineDistance'] = -1
		elif profile.getProfileSettingFloat('fill_density') == 100:
			settings['sparseInfillLineDistance'] = settings['extrusionWidth']
			#Set the up/down skins height to 10000 if we want a 100% filled object.
			# This gives better results then normal 100% infill as the sparse and up/down skin have some overlap.
			settings['downSkinCount'] = 10000
			settings['upSkinCount'] = 10000
		else:
			settings['sparseInfillLineDistance'] = int(100 * profile.calculateEdgeWidth() * 1000 / profile.getProfileSettingFloat('fill_density'))
		if profile.getProfileSetting('platform_adhesion') == 'Brim':
			settings['skirtDistance'] = 0
			settings['skirtLineCount'] = int(profile.getProfileSettingFloat('brim_line_count'))
		elif profile.getProfileSetting('platform_adhesion') == 'Raft':
			settings['skirtDistance'] = 0
			settings['skirtLineCount'] = 0
			settings['raftMargin'] = int(profile.getProfileSettingFloat('raft_margin') * 1000)
			settings['raftLineSpacing'] = int(profile.getProfileSettingFloat('raft_line_spacing') * 1000)
			settings['raftBaseThickness'] = int(profile.getProfileSettingFloat('raft_base_thickness') * 1000)
			settings['raftBaseLinewidth'] = int(profile.getProfileSettingFloat('raft_base_linewidth') * 1000)
			settings['raftInterfaceThickness'] = int(profile.getProfileSettingFloat('raft_interface_thickness') * 1000)
			settings['raftInterfaceLinewidth'] = int(profile.getProfileSettingFloat('raft_interface_linewidth') * 1000)
			settings['raftInterfaceLineSpacing'] = int(profile.getProfileSettingFloat('raft_interface_linewidth') * 1000 * 2.0)
			settings['raftAirGapLayer0'] = int(profile.getProfileSettingFloat('raft_airgap') * 1000 + profile.getProfileSettingFloat('raft_airgap_all') * 1000)
			settings['raftAirGap'] = int(profile.getProfileSettingFloat('raft_airgap_all') * 1000)
			settings['raftBaseSpeed'] = int(profile.getProfileSettingFloat('bottom_layer_speed'))
			settings['raftFanSpeed'] = 0
			settings['raftSurfaceThickness'] = int(profile.getProfileSettingFloat('raft_surface_thickness') * 1000)
			settings['raftSurfaceLinewidth'] = int(profile.getProfileSettingFloat('raft_surface_linewidth') * 1000)
			settings['raftSurfaceLineSpacing'] = int(profile.getProfileSettingFloat('raft_surface_linewidth') * 1000)
			settings['raftSurfaceLayers'] = int(profile.getProfileSettingFloat('raft_surface_layers'))
			settings['raftSurfaceSpeed'] = int(profile.getProfileSettingFloat('bottom_layer_speed'))
		else:
			settings['skirtDistance'] = int(profile.getProfileSettingFloat('skirt_gap') * 1000)
			settings['skirtLineCount'] = int(profile.getProfileSettingFloat('skirt_line_count'))
			settings['skirtMinLength'] = int(profile.getProfileSettingFloat('skirt_minimal_length') * 1000)

		if profile.getProfileSetting('fix_horrible_union_all_type_a') == 'True':
			settings['fixHorrible'] |= 0x01
		if profile.getProfileSetting('fix_horrible_union_all_type_b') == 'True':
			settings['fixHorrible'] |= 0x02
		if profile.getProfileSetting('fix_horrible_use_open_bits') == 'True':
			settings['fixHorrible'] |= 0x10
		if profile.getProfileSetting('fix_horrible_extensive_stitching') == 'True':
			settings['fixHorrible'] |= 0x04

		if settings['layerThickness'] <= 0:
			settings['layerThickness'] = 1000
		if profile.getMachineSetting('gcode_flavor') == 'UltiGCode':
			settings['gcodeFlavor'] = 1
		elif profile.getMachineSetting('gcode_flavor') == 'MakerBot':
			settings['gcodeFlavor'] = 2
		elif profile.getMachineSetting('gcode_flavor') == 'BFB':
			settings['gcodeFlavor'] = 3
		elif profile.getMachineSetting('gcode_flavor') == 'Mach3':
			settings['gcodeFlavor'] = 4
		elif profile.getMachineSetting('gcode_flavor') == 'RepRap (Volumetric)':
			settings['gcodeFlavor'] = 5
		if profile.getProfileSetting('spiralize') == 'True':
			settings['spiralizeMode'] = 1
		if profile.getProfileSetting('simple_mode') == 'True':
			settings['simpleMode'] = 1
		if profile.getProfileSetting('wipe_tower') == 'True' and extruderCount > 1:
			settings['wipeTowerSize'] = int(math.sqrt(profile.getProfileSettingFloat('wipe_tower_volume') * 1000 * 1000 * 1000 / settings['layerThickness']))
		if profile.getProfileSetting('ooze_shield') == 'True':
			settings['enableOozeShield'] = 1
		return settings

	def _runEngineProcess(self, cmdList):
		kwargs = {}
		if subprocess.mswindows:
			su = subprocess.STARTUPINFO()
			su.dwFlags |= subprocess.STARTF_USESHOWWINDOW
			su.wShowWindow = subprocess.SW_HIDE
			kwargs['startupinfo'] = su
			kwargs['creationflags'] = 0x00004000 #BELOW_NORMAL_PRIORITY_CLASS
		return subprocess.Popen(cmdList, stdin=subprocess.PIPE, stdout=subprocess.PIPE, stderr=subprocess.PIPE, **kwargs)<|MERGE_RESOLUTION|>--- conflicted
+++ resolved
@@ -389,49 +389,32 @@
 
 		try:
 			data = self._process.stdout.read(4096)
-<<<<<<< HEAD
 			while len(data) > 0:
 				self._result._gcodeData.write(data)
 				data = self._process.stdout.read(4096)
 
 			returnCode = self._process.wait()
 			logThread.join()
+			self._result.addLog("Slicer process returned : %d" % returnCode)
 			if returnCode == 0:
 				self._result.setFinished(True)
-				plugin_error = pluginInfo.runPostProcessingPlugins(self._result)
+				plugin_error = pluginInfo.runPostProcessingPlugins(self._result, pluginConfig)
 				if plugin_error is not None:
-					print plugin_error
 					self._result.addLog(plugin_error)
 				self._callback(1.0)
 			else:
-				for line in self._result.getLog():
-					print line
 				self._callback(-1.0)
 			self._process = None
 		except MemoryError:
 			self._result.addLog("MemoryError")
-=======
-
-		returnCode = self._process.wait()
-		logThread.join()
-		self._result.addLog("Slicer process returned : %d" % returnCode)
-		try:
-			with open(os.path.join(profile.getBasePath(), 'engine.log'), "w") as f:
-				for line in self._result.getLog():
-					f.write(line + "\n")
-		except:
-			pass
-
-		if returnCode == 0:
-			pluginError = pluginInfo.runPostProcessingPlugins(self._result, pluginConfig)
-			if pluginError is not None:
-				print pluginError
-				self._result.addLog(pluginError)
-			self._result.setFinished(True)
-			self._callback(1.0)
-		else:
->>>>>>> 39718d86
 			self._callback(-1.0)
+		finally:
+			try:
+				with open(os.path.join(profile.getBasePath(), 'engine.log'), "w") as f:
+					for line in self._result.getLog():
+						f.write(line + "\n")
+			except:
+				pass
 
 	def _watchStderr(self, stderr):
 		objectNr = 0
