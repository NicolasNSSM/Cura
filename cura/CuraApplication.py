--- conflicted
+++ resolved
@@ -651,11 +651,6 @@
 
     def run(self):
         self.preRun()
-<<<<<<< HEAD
-=======
-
-        self.showSplashMessage(self._i18n_catalog.i18nc("@info:progress", "Setting up scene..."))
->>>>>>> e7c5120f
 
         # Check if we should run as single instance or not
         self._setUpSingleInstanceServer()
@@ -819,7 +814,6 @@
 
         qmlRegisterUncreatableType(CuraApplication, "Cura", 1, 0, "ResourceTypes", "Just an Enum type")
 
-<<<<<<< HEAD
         qmlRegisterSingletonType(CuraSceneController, "Cura", 1, 2, "SceneController", self.getCuraSceneController)
         qmlRegisterSingletonType(ExtruderManager, "Cura", 1, 0, "ExtruderManager", self.getExtruderManager)
         qmlRegisterSingletonType(MachineManager, "Cura", 1, 0, "MachineManager", self.getMachineManager)
@@ -830,9 +824,7 @@
 
         qmlRegisterSingletonType(ObjectsModel, "Cura", 1, 2, "ObjectsModel", self.getObjectsModel)
         qmlRegisterSingletonType(BuildPlateModel, "Cura", 1, 2, "BuildPlateModel", self.getBuildPlateModel)
-=======
         qmlRegisterType(InstanceContainer, "Cura", 1, 0, "InstanceContainer")
->>>>>>> e7c5120f
         qmlRegisterType(ExtrudersModel, "Cura", 1, 0, "ExtrudersModel")
         qmlRegisterType(ContainerSettingsModel, "Cura", 1, 0, "ContainerSettingsModel")
         qmlRegisterSingletonType(ProfilesModel, "Cura", 1, 0, "ProfilesModel", ProfilesModel.createProfilesModel)
