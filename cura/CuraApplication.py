# Copyright (c) 2018 Ultimaker B.V.
# Cura is released under the terms of the LGPLv3 or higher.

import os
import sys
import time
<<<<<<< HEAD
from typing import Dict
from typing import Union
=======
from typing import cast, TYPE_CHECKING
>>>>>>> 5a36bc96

import numpy

from PyQt5.QtCore import QObject, QTimer, QUrl, pyqtSignal, pyqtProperty, QEvent, Q_ENUMS
from PyQt5.QtGui import QColor, QIcon
from PyQt5.QtWidgets import QMessageBox
from PyQt5.QtQml import qmlRegisterUncreatableType, qmlRegisterSingletonType, qmlRegisterType

from UM.Scene.SceneNode import SceneNode
from UM.Scene.Camera import Camera
from UM.Math.Vector import Vector
from UM.Math.Quaternion import Quaternion
from UM.Math.AxisAlignedBox import AxisAlignedBox
from UM.Math.Matrix import Matrix
from UM.Platform import Platform
from UM.Resources import Resources
from UM.Scene.ToolHandle import ToolHandle
from UM.Scene.Iterator.DepthFirstIterator import DepthFirstIterator
from UM.Mesh.ReadMeshJob import ReadMeshJob
from UM.Logger import Logger
from UM.Preferences import Preferences
from UM.Qt.QtApplication import QtApplication #The class we're inheriting from.
from UM.View.SelectionPass import SelectionPass #For typing.
from UM.Scene.Selection import Selection
from UM.Scene.GroupDecorator import GroupDecorator
from UM.Settings.ContainerStack import ContainerStack
from UM.Settings.InstanceContainer import InstanceContainer
from UM.Settings.Validator import Validator
from UM.Message import Message
from UM.i18n import i18nCatalog
from UM.Workspace.WorkspaceReader import WorkspaceReader
from UM.Decorators import deprecated

from UM.Operations.AddSceneNodeOperation import AddSceneNodeOperation
from UM.Operations.RemoveSceneNodeOperation import RemoveSceneNodeOperation
from UM.Operations.GroupedOperation import GroupedOperation
from UM.Operations.SetTransformOperation import SetTransformOperation

from cura.Arranging.Arrange import Arrange
from cura.Arranging.ArrangeObjectsJob import ArrangeObjectsJob
from cura.Arranging.ArrangeObjectsAllBuildPlatesJob import ArrangeObjectsAllBuildPlatesJob
from cura.Arranging.ShapeArray import ShapeArray
from cura.MultiplyObjectsJob import MultiplyObjectsJob
from cura.Scene.ConvexHullDecorator import ConvexHullDecorator
from cura.Operations.SetParentOperation import SetParentOperation
from cura.Scene.SliceableObjectDecorator import SliceableObjectDecorator
from cura.Scene.BlockSlicingDecorator import BlockSlicingDecorator
from cura.Scene.BuildPlateDecorator import BuildPlateDecorator
from cura.Scene.CuraSceneNode import CuraSceneNode

from cura.Scene.CuraSceneController import CuraSceneController

from UM.Settings.SettingDefinition import SettingDefinition, DefinitionPropertyType
from UM.Settings.ContainerRegistry import ContainerRegistry
from UM.Settings.SettingFunction import SettingFunction
from cura.Settings.MachineNameValidator import MachineNameValidator

from cura.Machines.Models.BuildPlateModel import BuildPlateModel
from cura.Machines.Models.NozzleModel import NozzleModel
from cura.Machines.Models.QualityProfilesDropDownMenuModel import QualityProfilesDropDownMenuModel
from cura.Machines.Models.CustomQualityProfilesDropDownMenuModel import CustomQualityProfilesDropDownMenuModel
from cura.Machines.Models.MultiBuildPlateModel import MultiBuildPlateModel
from cura.Machines.Models.FavoriteMaterialsModel import FavoriteMaterialsModel
from cura.Machines.Models.GenericMaterialsModel import GenericMaterialsModel
from cura.Machines.Models.MaterialBrandsModel import MaterialBrandsModel
from cura.Machines.Models.QualityManagementModel import QualityManagementModel
from cura.Machines.Models.QualitySettingsModel import QualitySettingsModel
from cura.Machines.Models.MachineManagementModel import MachineManagementModel

from cura.Machines.Models.SettingVisibilityPresetsModel import SettingVisibilityPresetsModel

from cura.Machines.MachineErrorChecker import MachineErrorChecker

from cura.Settings.SettingInheritanceManager import SettingInheritanceManager
from cura.Settings.SimpleModeSettingsManager import SimpleModeSettingsManager

from cura.Machines.VariantManager import VariantManager

from .SingleInstance import SingleInstance
from .AutoSave import AutoSave
from . import PlatformPhysics
from . import BuildVolume
from . import CameraAnimation
from . import PrintInformation
from . import CuraActions
from cura.Scene import ZOffsetDecorator
from . import CuraSplashScreen
from . import CameraImageProvider
from . import MachineActionManager

from cura.TaskManagement.OnExitCallbackManager import OnExitCallbackManager

from cura.Settings.MachineManager import MachineManager
from cura.Settings.ExtruderManager import ExtruderManager
from cura.Settings.UserChangesModel import UserChangesModel
from cura.Settings.ExtrudersModel import ExtrudersModel
from cura.Settings.MaterialSettingsVisibilityHandler import MaterialSettingsVisibilityHandler
from cura.Settings.ContainerManager import ContainerManager
from cura.Settings.SidebarCustomMenuItemsModel import SidebarCustomMenuItemsModel
import cura.Settings.cura_empty_instance_containers

from cura.ObjectsModel import ObjectsModel

from UM.FlameProfiler import pyqtSlot


if TYPE_CHECKING:
    from plugins.SliceInfoPlugin.SliceInfo import SliceInfo


numpy.seterr(all = "ignore")

try:
    from cura.CuraVersion import CuraVersion, CuraBuildType, CuraDebugMode, CuraSDKVersion
except ImportError:
    CuraVersion = "master"  # [CodeStyle: Reflecting imported value]
    CuraBuildType = ""
    CuraDebugMode = False
    CuraSDKVersion = ""


class CuraApplication(QtApplication):
    # SettingVersion represents the set of settings available in the machine/extruder definitions.
    # You need to make sure that this version number needs to be increased if there is any non-backwards-compatible
    # changes of the settings.
    SettingVersion = 5

    Created = False

    class ResourceTypes:
        QmlFiles = Resources.UserType + 1
        Firmware = Resources.UserType + 2
        QualityInstanceContainer = Resources.UserType + 3
        QualityChangesInstanceContainer = Resources.UserType + 4
        MaterialInstanceContainer = Resources.UserType + 5
        VariantInstanceContainer = Resources.UserType + 6
        UserInstanceContainer = Resources.UserType + 7
        MachineStack = Resources.UserType + 8
        ExtruderStack = Resources.UserType + 9
        DefinitionChangesContainer = Resources.UserType + 10
        SettingVisibilityPreset = Resources.UserType + 11
        Misc = Resources.UserType + 12

    Q_ENUMS(ResourceTypes)

    def __init__(self, *args, **kwargs):
        super().__init__(name = "cura",
                         version = CuraVersion,
                         buildtype = CuraBuildType,
                         is_debug_mode = CuraDebugMode,
                         tray_icon_name = "cura-icon-32.png",
                         **kwargs)

        self.default_theme = "cura-light"

        self._boot_loading_time = time.time()

        self._on_exit_callback_manager = OnExitCallbackManager(self)

        # Variables set from CLI
        self._files_to_open = []
        self._use_single_instance = False
        self._trigger_early_crash = False  # For debug only

        self._single_instance = None

        self._cura_package_manager = None

        self._machine_action_manager = None

        self.empty_container = None
        self.empty_definition_changes_container = None
        self.empty_variant_container = None
        self.empty_material_container = None
        self.empty_quality_container = None
        self.empty_quality_changes_container = None

        self._variant_manager = None
        self._material_manager = None
        self._quality_manager = None
        self._machine_manager = None
        self._extruder_manager = None
        self._container_manager = None

        self._object_manager = None
        self._build_plate_model = None
        self._multi_build_plate_model = None
        self._setting_visibility_presets_model = None
        self._setting_inheritance_manager = None
        self._simple_mode_settings_manager = None
        self._cura_scene_controller = None
        self._machine_error_checker = None

        self._quality_profile_drop_down_menu_model = None
        self._custom_quality_profile_drop_down_menu_model = None

        self._physics = None
        self._volume = None
        self._output_devices = {}
        self._print_information = None
        self._previous_active_tool = None
        self._platform_activity = False
        self._scene_statistics = {
            "bounding_box": AxisAlignedBox.Null,
            "volume": 0,
            "surface_area": 0
        }   # type: Dict[str, Union[AxisAlignedBox, float]]
        self._scene_bounding_box = AxisAlignedBox.Null

        self._center_after_select = False
        self._camera_animation = None
        self._cura_actions = None
        self.started = False

        self._message_box_callback = None
        self._message_box_callback_arguments = []
        self._i18n_catalog = None

        self._currently_loading_files = []
        self._non_sliceable_extensions = []
        self._additional_components = {}  # Components to add to certain areas in the interface

        self._open_file_queue = []  # A list of files to open (after the application has started)

        self._update_platform_activity_timer = None

        self._need_to_show_user_agreement = True

        self._sidebar_custom_menu_items = []  # type: list # Keeps list of custom menu items for the side bar

        self._plugins_loaded = False

        # Backups
        self._auto_save = None
        self._save_data_enabled = True

        from cura.Settings.CuraContainerRegistry import CuraContainerRegistry
        self._container_registry_class = CuraContainerRegistry
        from cura.CuraPackageManager import CuraPackageManager
        self._package_manager_class = CuraPackageManager

    # Adds command line options to the command line parser. This should be called after the application is created and
    # before the pre-start.
    def addCommandLineOptions(self):
        super().addCommandLineOptions()
        self._cli_parser.add_argument("--help", "-h",
                                      action = "store_true",
                                      default = False,
                                      help = "Show this help message and exit.")
        self._cli_parser.add_argument("--single-instance",
                                      dest = "single_instance",
                                      action = "store_true",
                                      default = False)
        # >> For debugging
        # Trigger an early crash, i.e. a crash that happens before the application enters its event loop.
        self._cli_parser.add_argument("--trigger-early-crash",
                                      dest = "trigger_early_crash",
                                      action = "store_true",
                                      default = False,
                                      help = "FOR TESTING ONLY. Trigger an early crash to show the crash dialog.")
        self._cli_parser.add_argument("file", nargs = "*", help = "Files to load after starting the application.")

    def parseCliOptions(self):
        super().parseCliOptions()

        if self._cli_args.help:
            self._cli_parser.print_help()
            sys.exit(0)

        self._use_single_instance = self._cli_args.single_instance
        self._trigger_early_crash = self._cli_args.trigger_early_crash
        for filename in self._cli_args.file:
            self._files_to_open.append(os.path.abspath(filename))

    def initialize(self) -> None:
        self.__addExpectedResourceDirsAndSearchPaths()  # Must be added before init of super

        super().initialize()

        self.__sendCommandToSingleInstance()
        self.__initializeSettingDefinitionsAndFunctions()
        self.__addAllResourcesAndContainerResources()
        self.__addAllEmptyContainers()
        self.__setLatestResouceVersionsForVersionUpgrade()

        self._machine_action_manager = MachineActionManager.MachineActionManager(self)
        self._machine_action_manager.initialize()

        self.change_log_url = "https://ultimaker.com/ultimaker-cura-latest-features"

    def __sendCommandToSingleInstance(self):
        self._single_instance = SingleInstance(self, self._files_to_open)

        # If we use single instance, try to connect to the single instance server, send commands, and then exit.
        # If we cannot find an existing single instance server, this is the only instance, so just keep going.
        if self._use_single_instance:
            if self._single_instance.startClient():
                Logger.log("i", "Single instance commands were sent, exiting")
                sys.exit(0)

    # Adds expected directory names and search paths for Resources.
    def __addExpectedResourceDirsAndSearchPaths(self):
        # this list of dir names will be used by UM to detect an old cura directory
        for dir_name in ["extruders", "machine_instances", "materials", "plugins", "quality", "quality_changes", "user", "variants"]:
            Resources.addExpectedDirNameInData(dir_name)

        Resources.addSearchPath(os.path.join(self._app_install_dir, "share", "cura", "resources"))
        if not hasattr(sys, "frozen"):
            resource_path = os.path.join(os.path.abspath(os.path.dirname(__file__)), "..", "resources")
            Resources.addSearchPath(resource_path)

    # Adds custom property types, settings types, and extra operators (functions) that need to be registered in
    # SettingDefinition and SettingFunction.
    def __initializeSettingDefinitionsAndFunctions(self):
        # Need to do this before ContainerRegistry tries to load the machines
        SettingDefinition.addSupportedProperty("settable_per_mesh", DefinitionPropertyType.Any, default = True, read_only = True)
        SettingDefinition.addSupportedProperty("settable_per_extruder", DefinitionPropertyType.Any, default = True, read_only = True)
        # this setting can be changed for each group in one-at-a-time mode
        SettingDefinition.addSupportedProperty("settable_per_meshgroup", DefinitionPropertyType.Any, default = True, read_only = True)
        SettingDefinition.addSupportedProperty("settable_globally", DefinitionPropertyType.Any, default = True, read_only = True)

        # From which stack the setting would inherit if not defined per object (handled in the engine)
        # AND for settings which are not settable_per_mesh:
        # which extruder is the only extruder this setting is obtained from
        SettingDefinition.addSupportedProperty("limit_to_extruder", DefinitionPropertyType.Function, default = "-1", depends_on = "value")

        # For settings which are not settable_per_mesh and not settable_per_extruder:
        # A function which determines the glabel/meshgroup value by looking at the values of the setting in all (used) extruders
        SettingDefinition.addSupportedProperty("resolve", DefinitionPropertyType.Function, default = None, depends_on = "value")

        SettingDefinition.addSettingType("extruder", None, str, Validator)
        SettingDefinition.addSettingType("optional_extruder", None, str, None)
        SettingDefinition.addSettingType("[int]", None, str, None)

        SettingFunction.registerOperator("extruderValues", ExtruderManager.getExtruderValues)
        SettingFunction.registerOperator("extruderValue", ExtruderManager.getExtruderValue)
        SettingFunction.registerOperator("resolveOrValue", ExtruderManager.getResolveOrValue)
        SettingFunction.registerOperator("defaultExtruderPosition", ExtruderManager.getDefaultExtruderPosition)

    # Adds all resources and container related resources.
    def __addAllResourcesAndContainerResources(self) -> None:
        Resources.addStorageType(self.ResourceTypes.QualityInstanceContainer, "quality")
        Resources.addStorageType(self.ResourceTypes.QualityChangesInstanceContainer, "quality_changes")
        Resources.addStorageType(self.ResourceTypes.VariantInstanceContainer, "variants")
        Resources.addStorageType(self.ResourceTypes.MaterialInstanceContainer, "materials")
        Resources.addStorageType(self.ResourceTypes.UserInstanceContainer, "user")
        Resources.addStorageType(self.ResourceTypes.ExtruderStack, "extruders")
        Resources.addStorageType(self.ResourceTypes.MachineStack, "machine_instances")
        Resources.addStorageType(self.ResourceTypes.DefinitionChangesContainer, "definition_changes")
        Resources.addStorageType(self.ResourceTypes.SettingVisibilityPreset, "setting_visibility")

        self._container_registry.addResourceType(self.ResourceTypes.QualityInstanceContainer, "quality")
        self._container_registry.addResourceType(self.ResourceTypes.QualityChangesInstanceContainer, "quality_changes")
        self._container_registry.addResourceType(self.ResourceTypes.VariantInstanceContainer, "variant")
        self._container_registry.addResourceType(self.ResourceTypes.MaterialInstanceContainer, "material")
        self._container_registry.addResourceType(self.ResourceTypes.UserInstanceContainer, "user")
        self._container_registry.addResourceType(self.ResourceTypes.ExtruderStack, "extruder_train")
        self._container_registry.addResourceType(self.ResourceTypes.MachineStack, "machine")
        self._container_registry.addResourceType(self.ResourceTypes.DefinitionChangesContainer, "definition_changes")

        Resources.addType(self.ResourceTypes.QmlFiles, "qml")
        Resources.addType(self.ResourceTypes.Firmware, "firmware")
        Resources.addType(self.ResourceTypes.Misc, "misc")

    # Adds all empty containers.
    def __addAllEmptyContainers(self) -> None:
        # Add empty variant, material and quality containers.
        # Since they are empty, they should never be serialized and instead just programmatically created.
        # We need them to simplify the switching between materials.
        self.empty_container = cura.Settings.cura_empty_instance_containers.empty_container

        self._container_registry.addContainer(
            cura.Settings.cura_empty_instance_containers.empty_definition_changes_container)
        self.empty_definition_changes_container = cura.Settings.cura_empty_instance_containers.empty_definition_changes_container

        self._container_registry.addContainer(cura.Settings.cura_empty_instance_containers.empty_variant_container)
        self.empty_variant_container = cura.Settings.cura_empty_instance_containers.empty_variant_container

        self._container_registry.addContainer(cura.Settings.cura_empty_instance_containers.empty_material_container)
        self.empty_material_container = cura.Settings.cura_empty_instance_containers.empty_material_container

        self._container_registry.addContainer(cura.Settings.cura_empty_instance_containers.empty_quality_container)
        self.empty_quality_container = cura.Settings.cura_empty_instance_containers.empty_quality_container

        self._container_registry.addContainer(cura.Settings.cura_empty_instance_containers.empty_quality_changes_container)
        self.empty_quality_changes_container = cura.Settings.cura_empty_instance_containers.empty_quality_changes_container

    # Initializes the version upgrade manager with by providing the paths for each resource type and the latest
    # versions.
    def __setLatestResouceVersionsForVersionUpgrade(self):
        self._version_upgrade_manager.setCurrentVersions(
            {
                ("quality", InstanceContainer.Version * 1000000 + self.SettingVersion):            (self.ResourceTypes.QualityInstanceContainer, "application/x-uranium-instancecontainer"),
                ("quality_changes", InstanceContainer.Version * 1000000 + self.SettingVersion):    (self.ResourceTypes.QualityChangesInstanceContainer, "application/x-uranium-instancecontainer"),
                ("machine_stack", ContainerStack.Version * 1000000 + self.SettingVersion):         (self.ResourceTypes.MachineStack, "application/x-cura-globalstack"),
                ("extruder_train", ContainerStack.Version * 1000000 + self.SettingVersion):        (self.ResourceTypes.ExtruderStack, "application/x-cura-extruderstack"),
                ("preferences", Preferences.Version * 1000000 + self.SettingVersion):              (Resources.Preferences, "application/x-uranium-preferences"),
                ("user", InstanceContainer.Version * 1000000 + self.SettingVersion):               (self.ResourceTypes.UserInstanceContainer, "application/x-uranium-instancecontainer"),
                ("definition_changes", InstanceContainer.Version * 1000000 + self.SettingVersion): (self.ResourceTypes.DefinitionChangesContainer, "application/x-uranium-instancecontainer"),
                ("variant", InstanceContainer.Version * 1000000 + self.SettingVersion):            (self.ResourceTypes.VariantInstanceContainer, "application/x-uranium-instancecontainer"),
            }
        )

    # Runs preparations that needs to be done before the starting process.
    def startSplashWindowPhase(self):
        super().startSplashWindowPhase()

        self.setWindowIcon(QIcon(Resources.getPath(Resources.Images, "cura-icon.png")))

        self.setRequiredPlugins([
            # Misc.:
            "ConsoleLogger",
            "CuraEngineBackend",
            "UserAgreement",
            "FileLogger",
            "XmlMaterialProfile",
            "Toolbox",
            "PrepareStage",
            "MonitorStage",
            "LocalFileOutputDevice",
            "LocalContainerProvider",

            # Views:
            "SimpleView",
            "SimulationView",
            "SolidView",

            # Readers & Writers:
            "GCodeWriter",
            "STLReader",

            # Tools:
            "CameraTool",
            "MirrorTool",
            "RotateTool",
            "ScaleTool",
            "SelectionTool",
            "TranslateTool",
        ])
        self._i18n_catalog = i18nCatalog("cura")

        self._update_platform_activity_timer = QTimer()
        self._update_platform_activity_timer.setInterval(500)
        self._update_platform_activity_timer.setSingleShot(True)
        self._update_platform_activity_timer.timeout.connect(self.updatePlatformActivity)

        self.getController().getScene().sceneChanged.connect(self.updatePlatformActivityDelayed)
        self.getController().toolOperationStopped.connect(self._onToolOperationStopped)
        self.getController().contextMenuRequested.connect(self._onContextMenuRequested)
        self.getCuraSceneController().activeBuildPlateChanged.connect(self.updatePlatformActivityDelayed)

        self.showSplashMessage(self._i18n_catalog.i18nc("@info:progress", "Loading machines..."))

        with self._container_registry.lockFile():
            self._container_registry.loadAllMetadata()

        # set the setting version for Preferences
        preferences = self.getPreferences()
        preferences.addPreference("metadata/setting_version", 0)
        preferences.setValue("metadata/setting_version", self.SettingVersion) #Don't make it equal to the default so that the setting version always gets written to the file.

        preferences.addPreference("cura/active_mode", "simple")

        preferences.addPreference("cura/categories_expanded", "")
        preferences.addPreference("cura/jobname_prefix", True)
        preferences.addPreference("cura/select_models_on_load", False)
        preferences.addPreference("view/center_on_select", False)
        preferences.addPreference("mesh/scale_to_fit", False)
        preferences.addPreference("mesh/scale_tiny_meshes", True)
        preferences.addPreference("cura/dialog_on_project_save", True)
        preferences.addPreference("cura/asked_dialog_on_project_save", False)
        preferences.addPreference("cura/choice_on_profile_override", "always_ask")
        preferences.addPreference("cura/choice_on_open_project", "always_ask")
        preferences.addPreference("cura/use_multi_build_plate", False)

        preferences.addPreference("cura/currency", "€")
        preferences.addPreference("cura/material_settings", "{}")

        preferences.addPreference("view/invert_zoom", False)
        preferences.addPreference("view/filter_current_build_plate", False)
        preferences.addPreference("cura/sidebar_collapsed", False)

        preferences.addPreference("cura/favorite_materials", ";".join([]))

        self._need_to_show_user_agreement = not preferences.getValue("general/accepted_user_agreement")

        for key in [
            "dialog_load_path",  # dialog_save_path is in LocalFileOutputDevicePlugin
            "dialog_profile_path",
            "dialog_material_path"]:

            preferences.addPreference("local_file/%s" % key, os.path.expanduser("~/"))

        preferences.setDefault("local_file/last_used_type", "text/x-gcode")

        self.applicationShuttingDown.connect(self.saveSettings)
        self.engineCreatedSignal.connect(self._onEngineCreated)

        self.getCuraSceneController().setActiveBuildPlate(0)  # Initialize

        CuraApplication.Created = True

    def _onEngineCreated(self):
        self._qml_engine.addImageProvider("camera", CameraImageProvider.CameraImageProvider())

    @pyqtProperty(bool)
    def needToShowUserAgreement(self):
        return self._need_to_show_user_agreement

    def setNeedToShowUserAgreement(self, set_value = True):
        self._need_to_show_user_agreement = set_value

    # DO NOT call this function to close the application, use checkAndExitApplication() instead which will perform
    # pre-exit checks such as checking for in-progress USB printing, etc.
    def closeApplication(self):
        Logger.log("i", "Close application")
        main_window = self.getMainWindow()
        if main_window is not None:
            main_window.close()
        else:
            self.exit(0)

    # This function first performs all upon-exit checks such as USB printing that is in progress.
    # Use this to close the application.
    @pyqtSlot()
    def checkAndExitApplication(self) -> None:
        self._on_exit_callback_manager.resetCurrentState()
        self._on_exit_callback_manager.triggerNextCallback()

    @pyqtSlot(result = bool)
    def getIsAllChecksPassed(self) -> bool:
        return self._on_exit_callback_manager.getIsAllChecksPassed()

    def getOnExitCallbackManager(self) -> "OnExitCallbackManager":
        return self._on_exit_callback_manager

    def triggerNextExitCheck(self) -> None:
        self._on_exit_callback_manager.triggerNextCallback()

    showConfirmExitDialog = pyqtSignal(str, arguments = ["message"])

    def setConfirmExitDialogCallback(self, callback):
        self._confirm_exit_dialog_callback = callback

    @pyqtSlot(bool)
    def callConfirmExitDialogCallback(self, yes_or_no: bool):
        self._confirm_exit_dialog_callback(yes_or_no)

    ##  Signal to connect preferences action in QML
    showPreferencesWindow = pyqtSignal()

    ##  Show the preferences window
    @pyqtSlot()
    def showPreferences(self):
        self.showPreferencesWindow.emit()

    ## A reusable dialogbox
    #
    showMessageBox = pyqtSignal(str, str, str, str, int, int, arguments = ["title", "text", "informativeText", "detailedText", "buttons", "icon"])

    def messageBox(self, title, text, informativeText = "", detailedText = "", buttons = QMessageBox.Ok, icon = QMessageBox.NoIcon, callback = None, callback_arguments = []):
        self._message_box_callback = callback
        self._message_box_callback_arguments = callback_arguments
        self.showMessageBox.emit(title, text, informativeText, detailedText, buttons, icon)

    showDiscardOrKeepProfileChanges = pyqtSignal()

    def discardOrKeepProfileChanges(self):
        has_user_interaction = False
        choice = self.getPreferences().getValue("cura/choice_on_profile_override")
        if choice == "always_discard":
            # don't show dialog and DISCARD the profile
            self.discardOrKeepProfileChangesClosed("discard")
        elif choice == "always_keep":
            # don't show dialog and KEEP the profile
            self.discardOrKeepProfileChangesClosed("keep")
        elif not self._is_headless:
            # ALWAYS ask whether to keep or discard the profile
            self.showDiscardOrKeepProfileChanges.emit()
            has_user_interaction = True
        return has_user_interaction

    @pyqtSlot(str)
    def discardOrKeepProfileChangesClosed(self, option):
        global_stack = self.getGlobalContainerStack()
        if option == "discard":
            for extruder in global_stack.extruders.values():
                extruder.userChanges.clear()
            global_stack.userChanges.clear()

        # if the user decided to keep settings then the user settings should be re-calculated and validated for errors
        # before slicing. To ensure that slicer uses right settings values
        elif option == "keep":
            for extruder in global_stack.extruders.values():
                extruder.userChanges.update()
            global_stack.userChanges.update()

    @pyqtSlot(int)
    def messageBoxClosed(self, button):
        if self._message_box_callback:
            self._message_box_callback(button, *self._message_box_callback_arguments)
            self._message_box_callback = None
            self._message_box_callback_arguments = []

    showPrintMonitor = pyqtSignal(bool, arguments = ["show"])

    def setSaveDataEnabled(self, enabled: bool) -> None:
        self._save_data_enabled = enabled

    # Cura has multiple locations where instance containers need to be saved, so we need to handle this differently.
    def saveSettings(self):
        if not self.started or not self._save_data_enabled:
            # Do not do saving during application start or when data should not be saved on quit.
            return
        ContainerRegistry.getInstance().saveDirtyContainers()
        self.savePreferences()

    def saveStack(self, stack):
        ContainerRegistry.getInstance().saveContainer(stack)

    @pyqtSlot(str, result = QUrl)
    def getDefaultPath(self, key):
        default_path = self.getPreferences().getValue("local_file/%s" % key)
        return QUrl.fromLocalFile(default_path)

    @pyqtSlot(str, str)
    def setDefaultPath(self, key, default_path):
        self.getPreferences().setValue("local_file/%s" % key, QUrl(default_path).toLocalFile())

    ##  Handle loading of all plugin types (and the backend explicitly)
    #   \sa PluginRegistry
    def _loadPlugins(self):
        self._plugin_registry.addType("profile_reader", self._addProfileReader)
        self._plugin_registry.addType("profile_writer", self._addProfileWriter)

        if Platform.isLinux():
            lib_suffixes = {"", "64", "32", "x32"} #A few common ones on different distributions.
        else:
            lib_suffixes = {""}
        for suffix in lib_suffixes:
            self._plugin_registry.addPluginLocation(os.path.join(QtApplication.getInstallPrefix(), "lib" + suffix, "cura"))
        if not hasattr(sys, "frozen"):
            self._plugin_registry.addPluginLocation(os.path.join(os.path.abspath(os.path.dirname(__file__)), "..", "plugins"))
            self._plugin_registry.loadPlugin("ConsoleLogger")
            self._plugin_registry.loadPlugin("CuraEngineBackend")

        self._plugin_registry.loadPlugins()

        if self.getBackend() is None:
            raise RuntimeError("Could not load the backend plugin!")

        self._plugins_loaded = True

    def run(self):
        super().run()
        container_registry = self._container_registry

        Logger.log("i", "Initializing variant manager")
        self._variant_manager = VariantManager(container_registry)
        self._variant_manager.initialize()

        Logger.log("i", "Initializing material manager")
        from cura.Machines.MaterialManager import MaterialManager
        self._material_manager = MaterialManager(container_registry, parent = self)
        self._material_manager.initialize()

        Logger.log("i", "Initializing quality manager")
        from cura.Machines.QualityManager import QualityManager
        self._quality_manager = QualityManager(container_registry, parent = self)
        self._quality_manager.initialize()

        Logger.log("i", "Initializing machine manager")
        self._machine_manager = MachineManager(self)

        Logger.log("i", "Initializing container manager")
        self._container_manager = ContainerManager(self)

        Logger.log("i", "Initializing machine error checker")
        self._machine_error_checker = MachineErrorChecker(self)
        self._machine_error_checker.initialize()

        # Check if we should run as single instance or not. If so, set up a local socket server which listener which
        # coordinates multiple Cura instances and accepts commands.
        if self._use_single_instance:
            self.__setUpSingleInstanceServer()

        # Setup scene and build volume
        root = self.getController().getScene().getRoot()
        self._volume = BuildVolume.BuildVolume(self, root)
        Arrange.build_volume = self._volume

        # initialize info objects
        self._print_information = PrintInformation.PrintInformation(self)
        self._cura_actions = CuraActions.CuraActions(self)

        # Initialize setting visibility presets model
        self._setting_visibility_presets_model = SettingVisibilityPresetsModel(self)
        default_visibility_profile = self._setting_visibility_presets_model.getItem(0)
        self.getPreferences().setDefault("general/visible_settings", ";".join(default_visibility_profile["settings"]))

        # Detect in which mode to run and execute that mode
        if self._is_headless:
            self.runWithoutGUI()
        else:
            self.runWithGUI()

        self.started = True
        self.initializationFinished.emit()
        Logger.log("d", "Booting Cura took %s seconds", time.time() - self._boot_loading_time)

        # For now use a timer to postpone some things that need to be done after the application and GUI are
        # initialized, for example opening files because they may show dialogs which can be closed due to incomplete
        # GUI initialization.
        self._post_start_timer = QTimer(self)
        self._post_start_timer.setInterval(1000)
        self._post_start_timer.setSingleShot(True)
        self._post_start_timer.timeout.connect(self._onPostStart)
        self._post_start_timer.start()

        self._auto_save = AutoSave(self)
        self._auto_save.initialize()

        self.exec_()

    def __setUpSingleInstanceServer(self):
        if self._use_single_instance:
            self._single_instance.startServer()

    def _onPostStart(self):
        for file_name in self._files_to_open:
            self.callLater(self._openFile, file_name)
        for file_name in self._open_file_queue:  # Open all the files that were queued up while plug-ins were loading.
            self.callLater(self._openFile, file_name)

    initializationFinished = pyqtSignal()

    ##  Run Cura without GUI elements and interaction (server mode).
    def runWithoutGUI(self):
        self.closeSplash()

    ##  Run Cura with GUI (desktop mode).
    def runWithGUI(self):
        self.showSplashMessage(self._i18n_catalog.i18nc("@info:progress", "Setting up scene..."))

        controller = self.getController()

        t = controller.getTool("TranslateTool")
        if t:
            t.setEnabledAxis([ToolHandle.XAxis, ToolHandle.YAxis, ToolHandle.ZAxis])

        Selection.selectionChanged.connect(self.onSelectionChanged)

        # Set default background color for scene
        self.getRenderer().setBackgroundColor(QColor(245, 245, 245))

        # Initialize platform physics
        self._physics = PlatformPhysics.PlatformPhysics(controller, self._volume)

        # Initialize camera
        root = controller.getScene().getRoot()
        camera = Camera("3d", root)
        diagonal = self.getBuildVolume().getDiagonalSize()
        if diagonal < 1: #No printer added yet. Set a default camera distance for normal-sized printers.
            diagonal = 375
        camera.setPosition(Vector(-80, 250, 700) * diagonal / 375)
        camera.setPerspective(True)
        camera.lookAt(Vector(0, 0, 0))
        controller.getScene().setActiveCamera("3d")

        # Initialize camera tool
        camera_tool = controller.getTool("CameraTool")
        camera_tool.setOrigin(Vector(0, 100, 0))
        camera_tool.setZoomRange(0.1, 2000)

        # Initialize camera animations
        self._camera_animation = CameraAnimation.CameraAnimation()
        self._camera_animation.setCameraTool(self.getController().getTool("CameraTool"))

        self.showSplashMessage(self._i18n_catalog.i18nc("@info:progress", "Loading interface..."))

        # Initialize QML engine
        self.setMainQml(Resources.getPath(self.ResourceTypes.QmlFiles, "Cura.qml"))
        self._qml_import_paths.append(Resources.getPath(self.ResourceTypes.QmlFiles))
        self.initializeEngine()

        # Initialize UI state
        controller.setActiveStage("PrepareStage")
        controller.setActiveView("SolidView")
        controller.setCameraTool("CameraTool")
        controller.setSelectionTool("SelectionTool")

        # Hide the splash screen
        self.closeSplash()

    @pyqtSlot(result = QObject)
    def getSettingVisibilityPresetsModel(self, *args) -> SettingVisibilityPresetsModel:
        return self._setting_visibility_presets_model

    def getMachineErrorChecker(self, *args) -> MachineErrorChecker:
        return self._machine_error_checker

    def getMachineManager(self, *args) -> MachineManager:
        if self._machine_manager is None:
            self._machine_manager = MachineManager(self)
        return self._machine_manager

    def getExtruderManager(self, *args):
        if self._extruder_manager is None:
            self._extruder_manager = ExtruderManager()
        return self._extruder_manager

    def getVariantManager(self, *args):
        return self._variant_manager

    @pyqtSlot(result = QObject)
    def getMaterialManager(self, *args):
        return self._material_manager

    @pyqtSlot(result = QObject)
    def getQualityManager(self, *args):
        return self._quality_manager

    def getObjectsModel(self, *args):
        if self._object_manager is None:
            self._object_manager = ObjectsModel.createObjectsModel()
        return self._object_manager

    @pyqtSlot(result = QObject)
    def getMultiBuildPlateModel(self, *args):
        if self._multi_build_plate_model is None:
            self._multi_build_plate_model = MultiBuildPlateModel(self)
        return self._multi_build_plate_model

    @pyqtSlot(result = QObject)
    def getBuildPlateModel(self, *args):
        if self._build_plate_model is None:
            self._build_plate_model = BuildPlateModel(self)
        return self._build_plate_model

    def getCuraSceneController(self, *args):
        if self._cura_scene_controller is None:
            self._cura_scene_controller = CuraSceneController.createCuraSceneController()
        return self._cura_scene_controller

    def getSettingInheritanceManager(self, *args):
        if self._setting_inheritance_manager is None:
            self._setting_inheritance_manager = SettingInheritanceManager.createSettingInheritanceManager()
        return self._setting_inheritance_manager

    ##  Get the machine action manager
    #   We ignore any *args given to this, as we also register the machine manager as qml singleton.
    #   It wants to give this function an engine and script engine, but we don't care about that.
    def getMachineActionManager(self, *args):
        return self._machine_action_manager

    def getSimpleModeSettingsManager(self, *args):
        if self._simple_mode_settings_manager is None:
            self._simple_mode_settings_manager = SimpleModeSettingsManager()
        return self._simple_mode_settings_manager

    ##   Handle Qt events
    def event(self, event):
        if event.type() == QEvent.FileOpen:
            if self._plugins_loaded:
                self._openFile(event.file())
            else:
                self._open_file_queue.append(event.file())

        return super().event(event)

    def getAutoSave(self):
        return self._auto_save

    ##  Get print information (duration / material used)
    def getPrintInformation(self):
        return self._print_information

    def getQualityProfilesDropDownMenuModel(self, *args, **kwargs):
        if self._quality_profile_drop_down_menu_model is None:
            self._quality_profile_drop_down_menu_model = QualityProfilesDropDownMenuModel(self)
        return self._quality_profile_drop_down_menu_model

    def getCustomQualityProfilesDropDownMenuModel(self, *args, **kwargs):
        if self._custom_quality_profile_drop_down_menu_model is None:
            self._custom_quality_profile_drop_down_menu_model = CustomQualityProfilesDropDownMenuModel(self)
        return self._custom_quality_profile_drop_down_menu_model

    ##  Registers objects for the QML engine to use.
    #
    #   \param engine The QML engine.
    def registerObjects(self, engine):
        super().registerObjects(engine)

        # global contexts
        engine.rootContext().setContextProperty("Printer", self)
        engine.rootContext().setContextProperty("CuraApplication", self)
        engine.rootContext().setContextProperty("PrintInformation", self._print_information)
        engine.rootContext().setContextProperty("CuraActions", self._cura_actions)
        engine.rootContext().setContextProperty("CuraSDKVersion", CuraSDKVersion)

        qmlRegisterUncreatableType(CuraApplication, "Cura", 1, 0, "ResourceTypes", "Just an Enum type")

        qmlRegisterSingletonType(CuraSceneController, "Cura", 1, 0, "SceneController", self.getCuraSceneController)
        qmlRegisterSingletonType(ExtruderManager, "Cura", 1, 0, "ExtruderManager", self.getExtruderManager)
        qmlRegisterSingletonType(MachineManager, "Cura", 1, 0, "MachineManager", self.getMachineManager)
        qmlRegisterSingletonType(SettingInheritanceManager, "Cura", 1, 0, "SettingInheritanceManager", self.getSettingInheritanceManager)
        qmlRegisterSingletonType(SimpleModeSettingsManager, "Cura", 1, 0, "SimpleModeSettingsManager", self.getSimpleModeSettingsManager)
        qmlRegisterSingletonType(MachineActionManager.MachineActionManager, "Cura", 1, 0, "MachineActionManager", self.getMachineActionManager)

        qmlRegisterSingletonType(ObjectsModel, "Cura", 1, 0, "ObjectsModel", self.getObjectsModel)
        qmlRegisterType(BuildPlateModel, "Cura", 1, 0, "BuildPlateModel")
        qmlRegisterType(MultiBuildPlateModel, "Cura", 1, 0, "MultiBuildPlateModel")
        qmlRegisterType(InstanceContainer, "Cura", 1, 0, "InstanceContainer")
        qmlRegisterType(ExtrudersModel, "Cura", 1, 0, "ExtrudersModel")

        qmlRegisterType(FavoriteMaterialsModel, "Cura", 1, 0, "FavoriteMaterialsModel")
        qmlRegisterType(GenericMaterialsModel, "Cura", 1, 0, "GenericMaterialsModel")
        qmlRegisterType(MaterialBrandsModel, "Cura", 1, 0, "MaterialBrandsModel")
        qmlRegisterType(QualityManagementModel, "Cura", 1, 0, "QualityManagementModel")
        qmlRegisterType(MachineManagementModel, "Cura", 1, 0, "MachineManagementModel")

        qmlRegisterSingletonType(QualityProfilesDropDownMenuModel, "Cura", 1, 0,
                                 "QualityProfilesDropDownMenuModel", self.getQualityProfilesDropDownMenuModel)
        qmlRegisterSingletonType(CustomQualityProfilesDropDownMenuModel, "Cura", 1, 0,
                                 "CustomQualityProfilesDropDownMenuModel", self.getCustomQualityProfilesDropDownMenuModel)
        qmlRegisterType(NozzleModel, "Cura", 1, 0, "NozzleModel")

        qmlRegisterType(MaterialSettingsVisibilityHandler, "Cura", 1, 0, "MaterialSettingsVisibilityHandler")
        qmlRegisterType(SettingVisibilityPresetsModel, "Cura", 1, 0, "SettingVisibilityPresetsModel")
        qmlRegisterType(QualitySettingsModel, "Cura", 1, 0, "QualitySettingsModel")
        qmlRegisterType(MachineNameValidator, "Cura", 1, 0, "MachineNameValidator")
        qmlRegisterType(UserChangesModel, "Cura", 1, 0, "UserChangesModel")
        qmlRegisterSingletonType(ContainerManager, "Cura", 1, 0, "ContainerManager", ContainerManager.getInstance)
        qmlRegisterType(SidebarCustomMenuItemsModel, "Cura", 1, 0, "SidebarCustomMenuItemsModel")

        # As of Qt5.7, it is necessary to get rid of any ".." in the path for the singleton to work.
        actions_url = QUrl.fromLocalFile(os.path.abspath(Resources.getPath(CuraApplication.ResourceTypes.QmlFiles, "Actions.qml")))
        qmlRegisterSingletonType(actions_url, "Cura", 1, 0, "Actions")

        for path in Resources.getAllResourcesOfType(CuraApplication.ResourceTypes.QmlFiles):
            type_name = os.path.splitext(os.path.basename(path))[0]
            if type_name in ("Cura", "Actions"):
                continue

            # Ignore anything that is not a QML file.
            if not path.endswith(".qml"):
                continue

            qmlRegisterType(QUrl.fromLocalFile(path), "Cura", 1, 0, type_name)

    def onSelectionChanged(self):
        if Selection.hasSelection():
            if self.getController().getActiveTool():
                # If the tool has been disabled by the new selection
                if not self.getController().getActiveTool().getEnabled():
                    # Default
                    self.getController().setActiveTool("TranslateTool")
            else:
                if self._previous_active_tool:
                    self.getController().setActiveTool(self._previous_active_tool)
                    if not self.getController().getActiveTool().getEnabled():
                        self.getController().setActiveTool("TranslateTool")
                    self._previous_active_tool = None
                else:
                    # Default
                    self.getController().setActiveTool("TranslateTool")

            if self.getPreferences().getValue("view/center_on_select"):
                self._center_after_select = True
        else:
            if self.getController().getActiveTool():
                self._previous_active_tool = self.getController().getActiveTool().getPluginId()
                self.getController().setActiveTool(None)

    def _onToolOperationStopped(self, event):
        if self._center_after_select and Selection.getSelectedObject(0) is not None:
            self._center_after_select = False
            self._camera_animation.setStart(self.getController().getTool("CameraTool").getOrigin())
            self._camera_animation.setTarget(Selection.getSelectedObject(0).getWorldPosition())
            self._camera_animation.start()

    requestAddPrinter = pyqtSignal()
    activityChanged = pyqtSignal()
    sceneBoundingBoxChanged = pyqtSignal()

    @pyqtProperty(bool, notify = activityChanged)
    def platformActivity(self):
        return self._platform_activity

    @pyqtProperty(str, notify = sceneBoundingBoxChanged)
    def getSceneBoundingBoxString(self):
        return self._i18n_catalog.i18nc("@info 'width', 'depth' and 'height' are variable names that must NOT be translated; just translate the format of ##x##x## mm.", "%(width).1f x %(depth).1f x %(height).1f mm") % {'width' : self._scene_bounding_box.width.item(), 'depth': self._scene_bounding_box.depth.item(), 'height' : self._scene_bounding_box.height.item()}

    def getSceneStatistics(self) -> Dict[str, Union[AxisAlignedBox, float]]:
        return self._scene_statistics

    def updatePlatformActivityDelayed(self, node = None):
        if node is not None and (node.getMeshData() is not None or node.callDecoration("getLayerData")):
            self._update_platform_activity_timer.start()

    ##  Update scene bounding box for current build plate
    def updatePlatformActivity(self, node = None):
        count = 0
        scene_bounding_box = None
        scene_volume = 0
        scene_surface_area = 0
        is_block_slicing_node = False
        active_build_plate = self.getMultiBuildPlateModel().activeBuildPlate

        print_information = self.getPrintInformation()
        for node in DepthFirstIterator(self.getController().getScene().getRoot()):
            if (
                not issubclass(type(node), CuraSceneNode) or
                (not node.getMeshData() and not node.callDecoration("getLayerData")) or
                (node.callDecoration("getBuildPlateNumber") != active_build_plate)):

                continue
            if node.callDecoration("isBlockSlicing"):
                is_block_slicing_node = True

            count += 1

            # After clicking the Undo button, if the build plate empty the project name needs to be set
            if print_information.baseName == '':
                print_information.setBaseName(node.getName())

            if not scene_bounding_box:
                scene_bounding_box = node.getBoundingBox()
            else:
                other_bb = node.getBoundingBox()
                if other_bb is not None:
                    scene_bounding_box = scene_bounding_box + node.getBoundingBox()

            # Calculate the total volume and surface area
            scene_volume += node.getVolume()
            scene_surface_area += node.getSurfaceArea()

        if print_information:
            print_information.setPreSliced(is_block_slicing_node)

        if not scene_bounding_box:
            scene_bounding_box = AxisAlignedBox.Null

        if repr(self._scene_bounding_box) != repr(scene_bounding_box):
            self._scene_bounding_box = scene_bounding_box
            self._scene_statistics["bounding_box"] = scene_bounding_box
            self._scene_statistics["volume"] = scene_volume
            self._scene_statistics["surface_area"] = scene_surface_area
            self.sceneBoundingBoxChanged.emit()

        self._platform_activity = True if count > 0 else False
        self.activityChanged.emit()

    # Remove all selected objects from the scene.
    @pyqtSlot()
    @deprecated("Moved to CuraActions", "2.6")
    def deleteSelection(self):
        if not self.getController().getToolsEnabled():
            return
        removed_group_nodes = []
        op = GroupedOperation()
        nodes = Selection.getAllSelectedObjects()
        for node in nodes:
            op.addOperation(RemoveSceneNodeOperation(node))
            group_node = node.getParent()
            if group_node and group_node.callDecoration("isGroup") and group_node not in removed_group_nodes:
                remaining_nodes_in_group = list(set(group_node.getChildren()) - set(nodes))
                if len(remaining_nodes_in_group) == 1:
                    removed_group_nodes.append(group_node)
                    op.addOperation(SetParentOperation(remaining_nodes_in_group[0], group_node.getParent()))
                    op.addOperation(RemoveSceneNodeOperation(group_node))
        op.push()

    ##  Remove an object from the scene.
    #   Note that this only removes an object if it is selected.
    @pyqtSlot("quint64")
    @deprecated("Use deleteSelection instead", "2.6")
    def deleteObject(self, object_id):
        if not self.getController().getToolsEnabled():
            return

        node = self.getController().getScene().findObject(object_id)

        if not node and object_id != 0:  # Workaround for tool handles overlapping the selected object
            node = Selection.getSelectedObject(0)

        if node:
            op = GroupedOperation()
            op.addOperation(RemoveSceneNodeOperation(node))

            group_node = node.getParent()
            if group_node:
                # Note that at this point the node has not yet been deleted
                if len(group_node.getChildren()) <= 2 and group_node.callDecoration("isGroup"):
                    op.addOperation(SetParentOperation(group_node.getChildren()[0], group_node.getParent()))
                    op.addOperation(RemoveSceneNodeOperation(group_node))

            op.push()

    ##  Create a number of copies of existing object.
    #   \param object_id
    #   \param count number of copies
    #   \param min_offset minimum offset to other objects.
    @pyqtSlot("quint64", int)
    @deprecated("Use CuraActions::multiplySelection", "2.6")
    def multiplyObject(self, object_id, count, min_offset = 8):
        node = self.getController().getScene().findObject(object_id)
        if not node:
            node = Selection.getSelectedObject(0)

        while node.getParent() and node.getParent().callDecoration("isGroup"):
            node = node.getParent()

        job = MultiplyObjectsJob([node], count, min_offset)
        job.start()
        return

    ##  Center object on platform.
    @pyqtSlot("quint64")
    @deprecated("Use CuraActions::centerSelection", "2.6")
    def centerObject(self, object_id):
        node = self.getController().getScene().findObject(object_id)
        if not node and object_id != 0:  # Workaround for tool handles overlapping the selected object
            node = Selection.getSelectedObject(0)

        if not node:
            return

        if node.getParent() and node.getParent().callDecoration("isGroup"):
            node = node.getParent()

        if node:
            op = SetTransformOperation(node, Vector())
            op.push()

    ##  Select all nodes containing mesh data in the scene.
    @pyqtSlot()
    def selectAll(self):
        if not self.getController().getToolsEnabled():
            return

        Selection.clear()
        for node in DepthFirstIterator(self.getController().getScene().getRoot()):
            if not isinstance(node, SceneNode):
                continue
            if not node.getMeshData() and not node.callDecoration("isGroup"):
                continue  # Node that doesnt have a mesh and is not a group.
            if node.getParent() and node.getParent().callDecoration("isGroup") or node.getParent().callDecoration("isSliceable"):
                continue  # Grouped nodes don't need resetting as their parent (the group) is resetted)
            if not node.isSelectable():
                continue  # i.e. node with layer data
            if not node.callDecoration("isSliceable") and not node.callDecoration("isGroup"):
                continue  # i.e. node with layer data

            Selection.add(node)

    ## Reset all translation on nodes with mesh data.
    @pyqtSlot()
    def resetAllTranslation(self):
        Logger.log("i", "Resetting all scene translations")
        nodes = []
        for node in DepthFirstIterator(self.getController().getScene().getRoot()):
            if not isinstance(node, SceneNode):
                continue
            if not node.getMeshData() and not node.callDecoration("isGroup"):
                continue  # Node that doesnt have a mesh and is not a group.
            if node.getParent() and node.getParent().callDecoration("isGroup"):
                continue  # Grouped nodes don't need resetting as their parent (the group) is resetted)
            if not node.isSelectable():
                continue  # i.e. node with layer data
            nodes.append(node)

        if nodes:
            op = GroupedOperation()
            for node in nodes:
                # Ensure that the object is above the build platform
                node.removeDecorator(ZOffsetDecorator.ZOffsetDecorator)
                if node.getBoundingBox():
                    center_y = node.getWorldPosition().y - node.getBoundingBox().bottom
                else:
                    center_y = 0
                op.addOperation(SetTransformOperation(node, Vector(0, center_y, 0)))
            op.push()

    ## Reset all transformations on nodes with mesh data.
    @pyqtSlot()
    def resetAll(self):
        Logger.log("i", "Resetting all scene transformations")
        nodes = []
        for node in DepthFirstIterator(self.getController().getScene().getRoot()):
            if not isinstance(node, SceneNode):
                continue
            if not node.getMeshData() and not node.callDecoration("isGroup"):
                continue  # Node that doesnt have a mesh and is not a group.
            if node.getParent() and node.getParent().callDecoration("isGroup"):
                continue  # Grouped nodes don't need resetting as their parent (the group) is resetted)
            if not node.callDecoration("isSliceable") and not node.callDecoration("isGroup"):
                continue  # i.e. node with layer data
            nodes.append(node)

        if nodes:
            op = GroupedOperation()
            for node in nodes:
                # Ensure that the object is above the build platform
                node.removeDecorator(ZOffsetDecorator.ZOffsetDecorator)
                if node.getBoundingBox():
                    center_y = node.getWorldPosition().y - node.getBoundingBox().bottom
                else:
                    center_y = 0
                op.addOperation(SetTransformOperation(node, Vector(0, center_y, 0), Quaternion(), Vector(1, 1, 1)))
            op.push()

    ##  Arrange all objects.
    @pyqtSlot()
    def arrangeObjectsToAllBuildPlates(self):
        nodes = []
        for node in DepthFirstIterator(self.getController().getScene().getRoot()):
            if not isinstance(node, SceneNode):
                continue
            if not node.getMeshData() and not node.callDecoration("isGroup"):
                continue  # Node that doesnt have a mesh and is not a group.
            if node.getParent() and node.getParent().callDecoration("isGroup"):
                continue  # Grouped nodes don't need resetting as their parent (the group) is resetted)
            if not node.callDecoration("isSliceable") and not node.callDecoration("isGroup"):
                continue  # i.e. node with layer data
            # Skip nodes that are too big
            if node.getBoundingBox().width < self._volume.getBoundingBox().width or node.getBoundingBox().depth < self._volume.getBoundingBox().depth:
                nodes.append(node)
        job = ArrangeObjectsAllBuildPlatesJob(nodes)
        job.start()
        self.getCuraSceneController().setActiveBuildPlate(0)  # Select first build plate

    # Single build plate
    @pyqtSlot()
    def arrangeAll(self):
        nodes = []
        active_build_plate = self.getMultiBuildPlateModel().activeBuildPlate
        for node in DepthFirstIterator(self.getController().getScene().getRoot()):
            if not isinstance(node, SceneNode):
                continue
            if not node.getMeshData() and not node.callDecoration("isGroup"):
                continue  # Node that doesnt have a mesh and is not a group.
            if node.getParent() and node.getParent().callDecoration("isGroup"):
                continue  # Grouped nodes don't need resetting as their parent (the group) is resetted)
            if not node.isSelectable():
                continue  # i.e. node with layer data
            if not node.callDecoration("isSliceable") and not node.callDecoration("isGroup"):
                continue  # i.e. node with layer data
            if node.callDecoration("getBuildPlateNumber") == active_build_plate:
                # Skip nodes that are too big
                if node.getBoundingBox().width < self._volume.getBoundingBox().width or node.getBoundingBox().depth < self._volume.getBoundingBox().depth:
                    nodes.append(node)
        self.arrange(nodes, fixed_nodes = [])

    ##  Arrange a set of nodes given a set of fixed nodes
    #   \param nodes nodes that we have to place
    #   \param fixed_nodes nodes that are placed in the arranger before finding spots for nodes
    def arrange(self, nodes, fixed_nodes):
        min_offset = self.getBuildVolume().getEdgeDisallowedSize() + 2  # Allow for some rounding errors
        job = ArrangeObjectsJob(nodes, fixed_nodes, min_offset = max(min_offset, 8))
        job.start()

    ##  Reload all mesh data on the screen from file.
    @pyqtSlot()
    def reloadAll(self):
        Logger.log("i", "Reloading all loaded mesh data.")
        nodes = []
        has_merged_nodes = False
        for node in DepthFirstIterator(self.getController().getScene().getRoot()):
            if not isinstance(node, CuraSceneNode) or not node.getMeshData() :
                if node.getName() == "MergedMesh":
                    has_merged_nodes = True
                continue

            nodes.append(node)

        if not nodes:
            return

        for node in nodes:
            file_name = node.getMeshData().getFileName()
            if file_name:
                job = ReadMeshJob(file_name)
                job._node = node
                job.finished.connect(self._reloadMeshFinished)
                if has_merged_nodes:
                    job.finished.connect(self.updateOriginOfMergedMeshes)

                job.start()
            else:
                Logger.log("w", "Unable to reload data because we don't have a filename.")


    ##  Get logging data of the backend engine
    #   \returns \type{string} Logging data
    @pyqtSlot(result = str)
    def getEngineLog(self):
        log = ""

        for entry in self.getBackend().getLog():
            log += entry.decode()

        return log

    @pyqtSlot("QStringList")
    def setExpandedCategories(self, categories):
        categories = list(set(categories))
        categories.sort()
        joined = ";".join(categories)
        if joined != self.getPreferences().getValue("cura/categories_expanded"):
            self.getPreferences().setValue("cura/categories_expanded", joined)
            self.expandedCategoriesChanged.emit()

    expandedCategoriesChanged = pyqtSignal()

    @pyqtProperty("QStringList", notify = expandedCategoriesChanged)
    def expandedCategories(self):
        return self.getPreferences().getValue("cura/categories_expanded").split(";")

    @pyqtSlot()
    def mergeSelected(self):
        self.groupSelected()
        try:
            group_node = Selection.getAllSelectedObjects()[0]
        except Exception as e:
            Logger.log("e", "mergeSelected: Exception: %s", e)
            return

        meshes = [node.getMeshData() for node in group_node.getAllChildren() if node.getMeshData()]

        # Compute the center of the objects
        object_centers = []
        # Forget about the translation that the original objects have
        zero_translation = Matrix(data=numpy.zeros(3))
        for mesh, node in zip(meshes, group_node.getChildren()):
            transformation = node.getLocalTransformation()
            transformation.setTranslation(zero_translation)
            transformed_mesh = mesh.getTransformed(transformation)
            center = transformed_mesh.getCenterPosition()
            if center is not None:
                object_centers.append(center)

        if object_centers and len(object_centers) > 0:
            middle_x = sum([v.x for v in object_centers]) / len(object_centers)
            middle_y = sum([v.y for v in object_centers]) / len(object_centers)
            middle_z = sum([v.z for v in object_centers]) / len(object_centers)
            offset = Vector(middle_x, middle_y, middle_z)
        else:
            offset = Vector(0, 0, 0)

        # Move each node to the same position.
        for mesh, node in zip(meshes, group_node.getChildren()):
            transformation = node.getLocalTransformation()
            transformation.setTranslation(zero_translation)
            transformed_mesh = mesh.getTransformed(transformation)

            # Align the object around its zero position
            # and also apply the offset to center it inside the group.
            node.setPosition(-transformed_mesh.getZeroPosition() - offset)

        # Use the previously found center of the group bounding box as the new location of the group
        group_node.setPosition(group_node.getBoundingBox().center)
        group_node.setName("MergedMesh")  # add a specific name to distinguish this node


    ##  Updates origin position of all merged meshes
    #   \param jobNode \type{Job} empty object which passed which is required by JobQueue
    def updateOriginOfMergedMeshes(self, jobNode):
        group_nodes = []
        for node in DepthFirstIterator(self.getController().getScene().getRoot()):
            if isinstance(node, CuraSceneNode) and node.getName() == "MergedMesh":

                #checking by name might be not enough, the merged mesh should has "GroupDecorator" decorator
                for decorator in node.getDecorators():
                    if isinstance(decorator, GroupDecorator):
                        group_nodes.append(node)
                        break

        for group_node in group_nodes:
            meshes = [node.getMeshData() for node in group_node.getAllChildren() if node.getMeshData()]

            # Compute the center of the objects
            object_centers = []
            # Forget about the translation that the original objects have
            zero_translation = Matrix(data=numpy.zeros(3))
            for mesh, node in zip(meshes, group_node.getChildren()):
                transformation = node.getLocalTransformation()
                transformation.setTranslation(zero_translation)
                transformed_mesh = mesh.getTransformed(transformation)
                center = transformed_mesh.getCenterPosition()
                if center is not None:
                    object_centers.append(center)

            if object_centers and len(object_centers) > 0:
                middle_x = sum([v.x for v in object_centers]) / len(object_centers)
                middle_y = sum([v.y for v in object_centers]) / len(object_centers)
                middle_z = sum([v.z for v in object_centers]) / len(object_centers)
                offset = Vector(middle_x, middle_y, middle_z)
            else:
                offset = Vector(0, 0, 0)

            # Move each node to the same position.
            for mesh, node in zip(meshes, group_node.getChildren()):
                transformation = node.getLocalTransformation()
                transformation.setTranslation(zero_translation)
                transformed_mesh = mesh.getTransformed(transformation)

                # Align the object around its zero position
                # and also apply the offset to center it inside the group.
                node.setPosition(-transformed_mesh.getZeroPosition() - offset)

            # Use the previously found center of the group bounding box as the new location of the group
            group_node.setPosition(group_node.getBoundingBox().center)


    @pyqtSlot()
    def groupSelected(self):
        # Create a group-node
        group_node = CuraSceneNode()
        group_decorator = GroupDecorator()
        group_node.addDecorator(group_decorator)
        group_node.addDecorator(ConvexHullDecorator())
        group_node.addDecorator(BuildPlateDecorator(self.getMultiBuildPlateModel().activeBuildPlate))
        group_node.setParent(self.getController().getScene().getRoot())
        group_node.setSelectable(True)
        center = Selection.getSelectionCenter()
        group_node.setPosition(center)
        group_node.setCenterPosition(center)

        # Remove nodes that are directly parented to another selected node from the selection so they remain parented
        selected_nodes = Selection.getAllSelectedObjects().copy()
        for node in selected_nodes:
            if node.getParent() in selected_nodes and not node.getParent().callDecoration("isGroup"):
                Selection.remove(node)

        # Move selected nodes into the group-node
        Selection.applyOperation(SetParentOperation, group_node)

        # Deselect individual nodes and select the group-node instead
        for node in group_node.getChildren():
            Selection.remove(node)
        Selection.add(group_node)

    @pyqtSlot()
    def ungroupSelected(self):
        selected_objects = Selection.getAllSelectedObjects().copy()
        for node in selected_objects:
            if node.callDecoration("isGroup"):
                op = GroupedOperation()

                group_parent = node.getParent()
                children = node.getChildren().copy()
                for child in children:
                    # Ungroup only 1 level deep
                    if child.getParent() != node:
                        continue

                    # Set the parent of the children to the parent of the group-node
                    op.addOperation(SetParentOperation(child, group_parent))

                    # Add all individual nodes to the selection
                    Selection.add(child)

                op.push()
                # Note: The group removes itself from the scene once all its children have left it,
                # see GroupDecorator._onChildrenChanged

    def _createSplashScreen(self):
        if self._is_headless:
            return None
        return CuraSplashScreen.CuraSplashScreen()

    def _onActiveMachineChanged(self):
        pass

    fileLoaded = pyqtSignal(str)
    fileCompleted = pyqtSignal(str)

    def _reloadMeshFinished(self, job):
        # TODO; This needs to be fixed properly. We now make the assumption that we only load a single mesh!
        job_result = job.getResult()
        if len(job_result) == 0:
            Logger.log("e", "Reloading the mesh failed.")
            return
        mesh_data = job_result[0].getMeshData()
        if not mesh_data:
            Logger.log("w", "Could not find a mesh in reloaded node.")
            return
        job._node.setMeshData(mesh_data)

    def _openFile(self, filename):
        self.readLocalFile(QUrl.fromLocalFile(filename))

    def _addProfileReader(self, profile_reader):
        # TODO: Add the profile reader to the list of plug-ins that can be used when importing profiles.
        pass

    def _addProfileWriter(self, profile_writer):
        pass

    @pyqtSlot("QSize")
    def setMinimumWindowSize(self, size):
        main_window = self.getMainWindow()
        if main_window:
            main_window.setMinimumSize(size)

    def getBuildVolume(self):
        return self._volume

    additionalComponentsChanged = pyqtSignal(str, arguments = ["areaId"])

    @pyqtProperty("QVariantMap", notify = additionalComponentsChanged)
    def additionalComponents(self):
        return self._additional_components

    ##  Add a component to a list of components to be reparented to another area in the GUI.
    #   The actual reparenting is done by the area itself.
    #   \param area_id \type{str} Identifying name of the area to which the component should be reparented
    #   \param component \type{QQuickComponent} The component that should be reparented
    @pyqtSlot(str, "QVariant")
    def addAdditionalComponent(self, area_id, component):
        if area_id not in self._additional_components:
            self._additional_components[area_id] = []
        self._additional_components[area_id].append(component)

        self.additionalComponentsChanged.emit(area_id)

    @pyqtSlot(str)
    def log(self, msg):
        Logger.log("d", msg)

    openProjectFile = pyqtSignal(QUrl, arguments = ["project_file"])  # Emitted when a project file is about to open.

    @pyqtSlot(QUrl, bool)
    def readLocalFile(self, file, skip_project_file_check = False):
        if not file.isValid():
            return

        scene = self.getController().getScene()

        for node in DepthFirstIterator(scene.getRoot()):
            if node.callDecoration("isBlockSlicing"):
                self.deleteAll()
                break

        if not skip_project_file_check and self.checkIsValidProjectFile(file):
            self.callLater(self.openProjectFile.emit, file)
            return

        if self.getPreferences().getValue("cura/select_models_on_load"):
            Selection.clear()

        f = file.toLocalFile()
        extension = os.path.splitext(f)[1]
        extension = extension.lower()
        filename = os.path.basename(f)
        if len(self._currently_loading_files) > 0:
            # If a non-slicable file is already being loaded, we prevent loading of any further non-slicable files
            if extension in self._non_sliceable_extensions:
                message = Message(
                    self._i18n_catalog.i18nc("@info:status",
                                       "Only one G-code file can be loaded at a time. Skipped importing {0}",
                                       filename), title = self._i18n_catalog.i18nc("@info:title", "Warning"))
                message.show()
                return
            # If file being loaded is non-slicable file, then prevent loading of any other files
            extension = os.path.splitext(self._currently_loading_files[0])[1]
            extension = extension.lower()
            if extension in self._non_sliceable_extensions:
                message = Message(
                    self._i18n_catalog.i18nc("@info:status",
                                       "Can't open any other file if G-code is loading. Skipped importing {0}",
                                       filename), title = self._i18n_catalog.i18nc("@info:title", "Error"))
                message.show()
                return

        self._currently_loading_files.append(f)
        if extension in self._non_sliceable_extensions:
            self.deleteAll(only_selectable = False)

        job = ReadMeshJob(f)
        job.finished.connect(self._readMeshFinished)
        job.start()

    def _readMeshFinished(self, job):
        nodes = job.getResult()
        file_name = job.getFileName()
        file_name_lower = file_name.lower()
        file_extension = file_name_lower.split(".")[-1]
        self._currently_loading_files.remove(file_name)

        self.fileLoaded.emit(file_name)
        target_build_plate = self.getMultiBuildPlateModel().activeBuildPlate

        root = self.getController().getScene().getRoot()
        fixed_nodes = []
        for node_ in DepthFirstIterator(root):
            if node_.callDecoration("isSliceable") and node_.callDecoration("getBuildPlateNumber") == target_build_plate:
                fixed_nodes.append(node_)
        global_container_stack = self.getGlobalContainerStack()
        machine_width = global_container_stack.getProperty("machine_width", "value")
        machine_depth = global_container_stack.getProperty("machine_depth", "value")
        arranger = Arrange.create(x = machine_width, y = machine_depth, fixed_nodes = fixed_nodes)
        min_offset = 8
        default_extruder_position = self.getMachineManager().defaultExtruderPosition
        default_extruder_id = self._global_container_stack.extruders[default_extruder_position].getId()

        select_models_on_load = self.getPreferences().getValue("cura/select_models_on_load")

        for original_node in nodes:

            # Create a CuraSceneNode just if the original node is not that type
            if isinstance(original_node, CuraSceneNode):
                node = original_node
            else:
                node = CuraSceneNode()
                node.setMeshData(original_node.getMeshData())

                #Setting meshdata does not apply scaling.
                if(original_node.getScale() != Vector(1.0, 1.0, 1.0)):
                    node.scale(original_node.getScale())

            node.setSelectable(True)
            node.setName(os.path.basename(file_name))
            self.getBuildVolume().checkBoundsAndUpdate(node)

            is_non_sliceable = "." + file_extension in self._non_sliceable_extensions

            if is_non_sliceable:
                self.callLater(lambda: self.getController().setActiveView("SimulationView"))

                block_slicing_decorator = BlockSlicingDecorator()
                node.addDecorator(block_slicing_decorator)
            else:
                sliceable_decorator = SliceableObjectDecorator()
                node.addDecorator(sliceable_decorator)

            scene = self.getController().getScene()

            # If there is no convex hull for the node, start calculating it and continue.
            if not node.getDecorator(ConvexHullDecorator):
                node.addDecorator(ConvexHullDecorator())
            for child in node.getAllChildren():
                if not child.getDecorator(ConvexHullDecorator):
                    child.addDecorator(ConvexHullDecorator())

            if file_extension != "3mf":
                if node.callDecoration("isSliceable"):
                    # Only check position if it's not already blatantly obvious that it won't fit.
                    if node.getBoundingBox() is None or self._volume.getBoundingBox() is None or node.getBoundingBox().width < self._volume.getBoundingBox().width or node.getBoundingBox().depth < self._volume.getBoundingBox().depth:
                        # Find node location
                        offset_shape_arr, hull_shape_arr = ShapeArray.fromNode(node, min_offset = min_offset)

                        # If a model is to small then it will not contain any points
                        if offset_shape_arr is None and hull_shape_arr is None:
                            Message(self._i18n_catalog.i18nc("@info:status", "The selected model was too small to load."),
                                    title=self._i18n_catalog.i18nc("@info:title", "Warning")).show()
                            return

                        # Step is for skipping tests to make it a lot faster. it also makes the outcome somewhat rougher
                        arranger.findNodePlacement(node, offset_shape_arr, hull_shape_arr, step = 10)

            # This node is deep copied from some other node which already has a BuildPlateDecorator, but the deepcopy
            # of BuildPlateDecorator produces one that's associated with build plate -1. So, here we need to check if
            # the BuildPlateDecorator exists or not and always set the correct build plate number.
            build_plate_decorator = node.getDecorator(BuildPlateDecorator)
            if build_plate_decorator is None:
                build_plate_decorator = BuildPlateDecorator(target_build_plate)
                node.addDecorator(build_plate_decorator)
            build_plate_decorator.setBuildPlateNumber(target_build_plate)

            op = AddSceneNodeOperation(node, scene.getRoot())
            op.push()

            node.callDecoration("setActiveExtruder", default_extruder_id)
            scene.sceneChanged.emit(node)

            if select_models_on_load:
                Selection.add(node)

        self.fileCompleted.emit(file_name)

    def addNonSliceableExtension(self, extension):
        self._non_sliceable_extensions.append(extension)

    @pyqtSlot(str, result=bool)
    def checkIsValidProjectFile(self, file_url):
        """
        Checks if the given file URL is a valid project file.
        """
        file_path = QUrl(file_url).toLocalFile()
        workspace_reader = self.getWorkspaceFileHandler().getReaderForFile(file_path)
        if workspace_reader is None:
            return False  # non-project files won't get a reader
        try:
            result = workspace_reader.preRead(file_path, show_dialog=False)
            return result == WorkspaceReader.PreReadResult.accepted
        except Exception as e:
            Logger.logException("e", "Could not check file %s", file_url)
            return False

    def _onContextMenuRequested(self, x: float, y: float) -> None:
        # Ensure we select the object if we request a context menu over an object without having a selection.
        if not Selection.hasSelection():
            node = self.getController().getScene().findObject(cast(SelectionPass, self.getRenderer().getRenderPass("selection")).getIdAtPosition(x, y))
            if node:
                parent = node.getParent()
                while(parent and parent.callDecoration("isGroup")):
                    node = parent
                    parent = node.getParent()

                Selection.add(node)

    @pyqtSlot()
    def showMoreInformationDialogForAnonymousDataCollection(self):
        cast(SliceInfo, self._plugin_registry.getPluginObject("SliceInfoPlugin")).showMoreInfoDialog()

    def addSidebarCustomMenuItem(self, menu_item: dict) -> None:
        self._sidebar_custom_menu_items.append(menu_item)

    def getSidebarCustomMenuItems(self) -> list:
        return self._sidebar_custom_menu_items
<|MERGE_RESOLUTION|>--- conflicted
+++ resolved
@@ -4,12 +4,9 @@
 import os
 import sys
 import time
-<<<<<<< HEAD
 from typing import Dict
 from typing import Union
-=======
 from typing import cast, TYPE_CHECKING
->>>>>>> 5a36bc96
 
 import numpy
 
