--- conflicted
+++ resolved
@@ -902,10 +902,7 @@
                 not issubclass(type(node), CuraSceneNode) or
                 (not node.getMeshData() and not node.callDecoration("getLayerData")) or
                 (node.callDecoration("getBuildPlateNumber") != active_build_plate)):
-<<<<<<< HEAD
-=======
-
->>>>>>> 73840f6b
+
                 continue
             if node.callDecoration("isBlockSlicing"):
                 is_block_slicing_node = True
