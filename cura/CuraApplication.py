# Copyright (c) 2018 Ultimaker B.V.
# Cura is released under the terms of the LGPLv3 or higher.

import os
import sys
import time
from typing import cast, TYPE_CHECKING, Optional, Callable

import numpy

from PyQt5.QtCore import QObject, QTimer, QUrl, pyqtSignal, pyqtProperty, QEvent, Q_ENUMS
from PyQt5.QtGui import QColor, QIcon
from PyQt5.QtWidgets import QMessageBox
from PyQt5.QtQml import qmlRegisterUncreatableType, qmlRegisterSingletonType, qmlRegisterType

from UM.Application import Application
from UM.PluginError import PluginNotFoundError
from UM.Scene.SceneNode import SceneNode
from UM.Scene.Camera import Camera
from UM.Math.Vector import Vector
from UM.Math.Quaternion import Quaternion
from UM.Math.AxisAlignedBox import AxisAlignedBox
from UM.Math.Matrix import Matrix
from UM.Platform import Platform
from UM.Resources import Resources
from UM.Scene.ToolHandle import ToolHandle
from UM.Scene.Iterator.DepthFirstIterator import DepthFirstIterator
from UM.Mesh.ReadMeshJob import ReadMeshJob
from UM.Logger import Logger
from UM.Preferences import Preferences
from UM.Qt.QtApplication import QtApplication #The class we're inheriting from.
from UM.View.SelectionPass import SelectionPass #For typing.
from UM.Scene.Selection import Selection
from UM.Scene.GroupDecorator import GroupDecorator
from UM.Settings.ContainerStack import ContainerStack
from UM.Settings.InstanceContainer import InstanceContainer
from UM.Settings.Validator import Validator
from UM.Message import Message
from UM.i18n import i18nCatalog
from UM.Workspace.WorkspaceReader import WorkspaceReader
from UM.Decorators import deprecated

from UM.Operations.AddSceneNodeOperation import AddSceneNodeOperation
from UM.Operations.RemoveSceneNodeOperation import RemoveSceneNodeOperation
from UM.Operations.GroupedOperation import GroupedOperation
from UM.Operations.SetTransformOperation import SetTransformOperation

from cura.API import CuraAPI
from cura.Arranging.Arrange import Arrange
from cura.Arranging.ArrangeObjectsJob import ArrangeObjectsJob
from cura.Arranging.ArrangeObjectsAllBuildPlatesJob import ArrangeObjectsAllBuildPlatesJob
from cura.Arranging.ShapeArray import ShapeArray
from cura.MultiplyObjectsJob import MultiplyObjectsJob
from cura.Scene.ConvexHullDecorator import ConvexHullDecorator
from cura.Operations.SetParentOperation import SetParentOperation
from cura.Scene.SliceableObjectDecorator import SliceableObjectDecorator
from cura.Scene.BlockSlicingDecorator import BlockSlicingDecorator
from cura.Scene.BuildPlateDecorator import BuildPlateDecorator
from cura.Scene.CuraSceneNode import CuraSceneNode

from cura.Scene.CuraSceneController import CuraSceneController

from UM.Settings.SettingDefinition import SettingDefinition, DefinitionPropertyType
from UM.Settings.ContainerRegistry import ContainerRegistry
from UM.Settings.SettingFunction import SettingFunction
from cura.Settings.CuraContainerRegistry import CuraContainerRegistry
from cura.Settings.MachineNameValidator import MachineNameValidator

from cura.Machines.Models.BuildPlateModel import BuildPlateModel
from cura.Machines.Models.NozzleModel import NozzleModel
from cura.Machines.Models.QualityProfilesDropDownMenuModel import QualityProfilesDropDownMenuModel
from cura.Machines.Models.CustomQualityProfilesDropDownMenuModel import CustomQualityProfilesDropDownMenuModel
from cura.Machines.Models.MultiBuildPlateModel import MultiBuildPlateModel
from cura.Machines.Models.FavoriteMaterialsModel import FavoriteMaterialsModel
from cura.Machines.Models.GenericMaterialsModel import GenericMaterialsModel
from cura.Machines.Models.MaterialBrandsModel import MaterialBrandsModel
from cura.Machines.Models.QualityManagementModel import QualityManagementModel
from cura.Machines.Models.QualitySettingsModel import QualitySettingsModel
from cura.Machines.Models.MachineManagementModel import MachineManagementModel

from cura.Machines.Models.SettingVisibilityPresetsModel import SettingVisibilityPresetsModel

from cura.Machines.MachineErrorChecker import MachineErrorChecker

from cura.Settings.SettingInheritanceManager import SettingInheritanceManager
from cura.Settings.SimpleModeSettingsManager import SimpleModeSettingsManager

from cura.Machines.VariantManager import VariantManager

from .SingleInstance import SingleInstance
from .AutoSave import AutoSave
from . import PlatformPhysics
from . import BuildVolume
from . import CameraAnimation
from . import PrintInformation
from . import CuraActions
from cura.Scene import ZOffsetDecorator
from . import CuraSplashScreen
from . import PrintJobPreviewImageProvider
from . import MachineActionManager

from cura.TaskManagement.OnExitCallbackManager import OnExitCallbackManager

from cura.Settings.MachineManager import MachineManager
from cura.Settings.ExtruderManager import ExtruderManager
from cura.Settings.UserChangesModel import UserChangesModel
from cura.Settings.ExtrudersModel import ExtrudersModel
from cura.Settings.MaterialSettingsVisibilityHandler import MaterialSettingsVisibilityHandler
from cura.Settings.ContainerManager import ContainerManager
from cura.Settings.SidebarCustomMenuItemsModel import SidebarCustomMenuItemsModel
import cura.Settings.cura_empty_instance_containers
from cura.Settings.CuraFormulaFunctions import CuraFormulaFunctions

from cura.ObjectsModel import ObjectsModel

from cura.PrinterOutput.NetworkMJPGImage import NetworkMJPGImage

from UM.FlameProfiler import pyqtSlot
from UM.Decorators import override

if TYPE_CHECKING:
    from cura.Machines.MaterialManager import MaterialManager
    from cura.Machines.QualityManager import QualityManager
    from UM.Settings.EmptyInstanceContainer import EmptyInstanceContainer
    from cura.Settings.GlobalStack import GlobalStack


numpy.seterr(all = "ignore")

try:
    from cura.CuraVersion import CuraVersion, CuraBuildType, CuraDebugMode, CuraSDKVersion
except ImportError:
    CuraVersion = "master"  # [CodeStyle: Reflecting imported value]
    CuraBuildType = ""
    CuraDebugMode = False
    CuraSDKVersion = ""


class CuraApplication(QtApplication):
    # SettingVersion represents the set of settings available in the machine/extruder definitions.
    # You need to make sure that this version number needs to be increased if there is any non-backwards-compatible
    # changes of the settings.
    SettingVersion = 5

    Created = False

    class ResourceTypes:
        QmlFiles = Resources.UserType + 1
        Firmware = Resources.UserType + 2
        QualityInstanceContainer = Resources.UserType + 3
        QualityChangesInstanceContainer = Resources.UserType + 4
        MaterialInstanceContainer = Resources.UserType + 5
        VariantInstanceContainer = Resources.UserType + 6
        UserInstanceContainer = Resources.UserType + 7
        MachineStack = Resources.UserType + 8
        ExtruderStack = Resources.UserType + 9
        DefinitionChangesContainer = Resources.UserType + 10
        SettingVisibilityPreset = Resources.UserType + 11

    Q_ENUMS(ResourceTypes)

    def __init__(self, *args, **kwargs):
        super().__init__(name = "cura",
                         version = CuraVersion,
                         buildtype = CuraBuildType,
                         is_debug_mode = CuraDebugMode,
                         tray_icon_name = "cura-icon-32.png",
                         **kwargs)

        self.default_theme = "cura-light"

        self.change_log_url = "https://ultimaker.com/ultimaker-cura-latest-features"

        self._boot_loading_time = time.time()

        self._on_exit_callback_manager = OnExitCallbackManager(self)

        # Variables set from CLI
        self._files_to_open = []
        self._use_single_instance = False
        self._trigger_early_crash = False  # For debug only

        self._single_instance = None

        self._cura_formula_functions = None  # type: Optional[CuraFormulaFunctions]

        self._cura_package_manager = None

        self._machine_action_manager = None

        self.empty_container = None  # type: EmptyInstanceContainer
        self.empty_definition_changes_container = None  # type: EmptyInstanceContainer
        self.empty_variant_container = None  # type: EmptyInstanceContainer
        self.empty_material_container = None  # type: EmptyInstanceContainer
        self.empty_quality_container = None  # type: EmptyInstanceContainer
        self.empty_quality_changes_container = None  # type: EmptyInstanceContainer

        self._variant_manager = None
        self._material_manager = None
        self._quality_manager = None
        self._machine_manager = None
        self._extruder_manager = None
        self._container_manager = None

        self._object_manager = None
        self._build_plate_model = None
        self._multi_build_plate_model = None
        self._setting_visibility_presets_model = None
        self._setting_inheritance_manager = None
        self._simple_mode_settings_manager = None
        self._cura_scene_controller = None
        self._machine_error_checker = None

        self._quality_profile_drop_down_menu_model = None
        self._custom_quality_profile_drop_down_menu_model = None
        self._cura_API = CuraAPI(self)

        self._physics = None
        self._volume = None
        self._output_devices = {}
        self._print_information = None
        self._previous_active_tool = None
        self._platform_activity = False
        self._scene_bounding_box = AxisAlignedBox.Null

        self._center_after_select = False
        self._camera_animation = None
        self._cura_actions = None
        self.started = False

        self._message_box_callback = None
        self._message_box_callback_arguments = []
        self._i18n_catalog = None

        self._currently_loading_files = []
        self._non_sliceable_extensions = []
        self._additional_components = {}  # Components to add to certain areas in the interface

        self._open_file_queue = []  # A list of files to open (after the application has started)

        self._update_platform_activity_timer = None

        self._need_to_show_user_agreement = True

        self._sidebar_custom_menu_items = []  # type: list # Keeps list of custom menu items for the side bar

        self._plugins_loaded = False

        # Backups
        self._auto_save = None
        self._save_data_enabled = True

        from cura.Settings.CuraContainerRegistry import CuraContainerRegistry
        self._container_registry_class = CuraContainerRegistry
        # Redefined here in order to please the typing.
        self._container_registry = None # type: CuraContainerRegistry
        from cura.CuraPackageManager import CuraPackageManager
        self._package_manager_class = CuraPackageManager

    # Adds command line options to the command line parser. This should be called after the application is created and
    # before the pre-start.
    def addCommandLineOptions(self):
        super().addCommandLineOptions()
        self._cli_parser.add_argument("--help", "-h",
                                      action = "store_true",
                                      default = False,
                                      help = "Show this help message and exit.")
        self._cli_parser.add_argument("--single-instance",
                                      dest = "single_instance",
                                      action = "store_true",
                                      default = False)
        # >> For debugging
        # Trigger an early crash, i.e. a crash that happens before the application enters its event loop.
        self._cli_parser.add_argument("--trigger-early-crash",
                                      dest = "trigger_early_crash",
                                      action = "store_true",
                                      default = False,
                                      help = "FOR TESTING ONLY. Trigger an early crash to show the crash dialog.")
        self._cli_parser.add_argument("file", nargs = "*", help = "Files to load after starting the application.")

    def getContainerRegistry(self) -> "CuraContainerRegistry":
        return self._container_registry

    def parseCliOptions(self):
        super().parseCliOptions()

        if self._cli_args.help:
            self._cli_parser.print_help()
            sys.exit(0)

        self._use_single_instance = self._cli_args.single_instance
        self._trigger_early_crash = self._cli_args.trigger_early_crash
        for filename in self._cli_args.file:
            self._files_to_open.append(os.path.abspath(filename))

    def initialize(self) -> None:
        self.__addExpectedResourceDirsAndSearchPaths()  # Must be added before init of super

        super().initialize()

        self.__sendCommandToSingleInstance()
        self.__initializeSettingDefinitionsAndFunctions()
        self.__addAllResourcesAndContainerResources()
        self.__addAllEmptyContainers()
        self.__setLatestResouceVersionsForVersionUpgrade()

        self._machine_action_manager = MachineActionManager.MachineActionManager(self)
        self._machine_action_manager.initialize()

    def __sendCommandToSingleInstance(self):
        self._single_instance = SingleInstance(self, self._files_to_open)

        # If we use single instance, try to connect to the single instance server, send commands, and then exit.
        # If we cannot find an existing single instance server, this is the only instance, so just keep going.
        if self._use_single_instance:
            if self._single_instance.startClient():
                Logger.log("i", "Single instance commands were sent, exiting")
                sys.exit(0)

    # Adds expected directory names and search paths for Resources.
    def __addExpectedResourceDirsAndSearchPaths(self):
        # this list of dir names will be used by UM to detect an old cura directory
        for dir_name in ["extruders", "machine_instances", "materials", "plugins", "quality", "quality_changes", "user", "variants"]:
            Resources.addExpectedDirNameInData(dir_name)

        Resources.addSearchPath(os.path.join(self._app_install_dir, "share", "cura", "resources"))
        if not hasattr(sys, "frozen"):
            resource_path = os.path.join(os.path.abspath(os.path.dirname(__file__)), "..", "resources")
            Resources.addSearchPath(resource_path)

    # Adds custom property types, settings types, and extra operators (functions) that need to be registered in
    # SettingDefinition and SettingFunction.
    def __initializeSettingDefinitionsAndFunctions(self):
        self._cura_formula_functions = CuraFormulaFunctions(self)

        # Need to do this before ContainerRegistry tries to load the machines
        SettingDefinition.addSupportedProperty("settable_per_mesh", DefinitionPropertyType.Any, default = True, read_only = True)
        SettingDefinition.addSupportedProperty("settable_per_extruder", DefinitionPropertyType.Any, default = True, read_only = True)
        # this setting can be changed for each group in one-at-a-time mode
        SettingDefinition.addSupportedProperty("settable_per_meshgroup", DefinitionPropertyType.Any, default = True, read_only = True)
        SettingDefinition.addSupportedProperty("settable_globally", DefinitionPropertyType.Any, default = True, read_only = True)

        # From which stack the setting would inherit if not defined per object (handled in the engine)
        # AND for settings which are not settable_per_mesh:
        # which extruder is the only extruder this setting is obtained from
        SettingDefinition.addSupportedProperty("limit_to_extruder", DefinitionPropertyType.Function, default = "-1", depends_on = "value")

        # For settings which are not settable_per_mesh and not settable_per_extruder:
        # A function which determines the glabel/meshgroup value by looking at the values of the setting in all (used) extruders
        SettingDefinition.addSupportedProperty("resolve", DefinitionPropertyType.Function, default = None, depends_on = "value")

        SettingDefinition.addSettingType("extruder", None, str, Validator)
        SettingDefinition.addSettingType("optional_extruder", None, str, None)
        SettingDefinition.addSettingType("[int]", None, str, None)

        SettingFunction.registerOperator("extruderValue", self._cura_formula_functions.getValueInExtruder)
        SettingFunction.registerOperator("extruderValues", self._cura_formula_functions.getValuesInAllExtruders)
        SettingFunction.registerOperator("resolveOrValue", self._cura_formula_functions.getResolveOrValue)
        SettingFunction.registerOperator("defaultExtruderPosition", self._cura_formula_functions.getDefaultExtruderPosition)

    # Adds all resources and container related resources.
    def __addAllResourcesAndContainerResources(self) -> None:
        Resources.addStorageType(self.ResourceTypes.QualityInstanceContainer, "quality")
        Resources.addStorageType(self.ResourceTypes.QualityChangesInstanceContainer, "quality_changes")
        Resources.addStorageType(self.ResourceTypes.VariantInstanceContainer, "variants")
        Resources.addStorageType(self.ResourceTypes.MaterialInstanceContainer, "materials")
        Resources.addStorageType(self.ResourceTypes.UserInstanceContainer, "user")
        Resources.addStorageType(self.ResourceTypes.ExtruderStack, "extruders")
        Resources.addStorageType(self.ResourceTypes.MachineStack, "machine_instances")
        Resources.addStorageType(self.ResourceTypes.DefinitionChangesContainer, "definition_changes")
        Resources.addStorageType(self.ResourceTypes.SettingVisibilityPreset, "setting_visibility")

        self._container_registry.addResourceType(self.ResourceTypes.QualityInstanceContainer, "quality")
        self._container_registry.addResourceType(self.ResourceTypes.QualityChangesInstanceContainer, "quality_changes")
        self._container_registry.addResourceType(self.ResourceTypes.VariantInstanceContainer, "variant")
        self._container_registry.addResourceType(self.ResourceTypes.MaterialInstanceContainer, "material")
        self._container_registry.addResourceType(self.ResourceTypes.UserInstanceContainer, "user")
        self._container_registry.addResourceType(self.ResourceTypes.ExtruderStack, "extruder_train")
        self._container_registry.addResourceType(self.ResourceTypes.MachineStack, "machine")
        self._container_registry.addResourceType(self.ResourceTypes.DefinitionChangesContainer, "definition_changes")

        Resources.addType(self.ResourceTypes.QmlFiles, "qml")
        Resources.addType(self.ResourceTypes.Firmware, "firmware")

    # Adds all empty containers.
    def __addAllEmptyContainers(self) -> None:
        # Add empty variant, material and quality containers.
        # Since they are empty, they should never be serialized and instead just programmatically created.
        # We need them to simplify the switching between materials.
        self.empty_container = cura.Settings.cura_empty_instance_containers.empty_container  # type: EmptyInstanceContainer

        self._container_registry.addContainer(
            cura.Settings.cura_empty_instance_containers.empty_definition_changes_container)
        self.empty_definition_changes_container = cura.Settings.cura_empty_instance_containers.empty_definition_changes_container

        self._container_registry.addContainer(cura.Settings.cura_empty_instance_containers.empty_variant_container)
        self.empty_variant_container = cura.Settings.cura_empty_instance_containers.empty_variant_container

        self._container_registry.addContainer(cura.Settings.cura_empty_instance_containers.empty_material_container)
        self.empty_material_container = cura.Settings.cura_empty_instance_containers.empty_material_container

        self._container_registry.addContainer(cura.Settings.cura_empty_instance_containers.empty_quality_container)
        self.empty_quality_container = cura.Settings.cura_empty_instance_containers.empty_quality_container

        self._container_registry.addContainer(cura.Settings.cura_empty_instance_containers.empty_quality_changes_container)
        self.empty_quality_changes_container = cura.Settings.cura_empty_instance_containers.empty_quality_changes_container

    # Initializes the version upgrade manager with by providing the paths for each resource type and the latest
    # versions.
    def __setLatestResouceVersionsForVersionUpgrade(self):
        self._version_upgrade_manager.setCurrentVersions(
            {
                ("quality", InstanceContainer.Version * 1000000 + self.SettingVersion):            (self.ResourceTypes.QualityInstanceContainer, "application/x-uranium-instancecontainer"),
                ("quality_changes", InstanceContainer.Version * 1000000 + self.SettingVersion):    (self.ResourceTypes.QualityChangesInstanceContainer, "application/x-uranium-instancecontainer"),
                ("machine_stack", ContainerStack.Version * 1000000 + self.SettingVersion):         (self.ResourceTypes.MachineStack, "application/x-cura-globalstack"),
                ("extruder_train", ContainerStack.Version * 1000000 + self.SettingVersion):        (self.ResourceTypes.ExtruderStack, "application/x-cura-extruderstack"),
                ("preferences", Preferences.Version * 1000000 + self.SettingVersion):              (Resources.Preferences, "application/x-uranium-preferences"),
                ("user", InstanceContainer.Version * 1000000 + self.SettingVersion):               (self.ResourceTypes.UserInstanceContainer, "application/x-uranium-instancecontainer"),
                ("definition_changes", InstanceContainer.Version * 1000000 + self.SettingVersion): (self.ResourceTypes.DefinitionChangesContainer, "application/x-uranium-instancecontainer"),
                ("variant", InstanceContainer.Version * 1000000 + self.SettingVersion):            (self.ResourceTypes.VariantInstanceContainer, "application/x-uranium-instancecontainer"),
            }
        )

    # Runs preparations that needs to be done before the starting process.
    def startSplashWindowPhase(self) -> None:
        super().startSplashWindowPhase()

        self.setWindowIcon(QIcon(Resources.getPath(Resources.Images, "cura-icon.png")))

        self.setRequiredPlugins([
            # Misc.:
<<<<<<< HEAD
            "ConsoleLogger",
            "CuraEngineBackend",
            "UserAgreement",
            "FileLogger",
            "XmlMaterialProfile",
            "Toolbox",
            "PrepareStage",
            "PreviewStage",
            "MonitorStage",
            "LocalFileOutputDevice",
            "LocalContainerProvider",
=======
            "ConsoleLogger", #You want to be able to read the log if something goes wrong.
            "CuraEngineBackend", #Cura is useless without this one since you can't slice.
            "UserAgreement", #Our lawyers want every user to see this at least once.
            "FileLogger", #You want to be able to read the log if something goes wrong.
            "XmlMaterialProfile", #Cura crashes without this one.
            "Toolbox", #This contains the interface to enable/disable plug-ins, so if you disable it you can't enable it back.
            "PrepareStage", #Cura is useless without this one since you can't load models.
            "MonitorStage", #Major part of Cura's functionality.
            "LocalFileOutputDevice", #Major part of Cura's functionality.
            "LocalContainerProvider", #Cura is useless without any profiles or setting definitions.
>>>>>>> ef0ba815

            # Views:
            "SimpleView", #Dependency of SolidView.
            "SolidView", #Displays models. Cura is useless without it.

            # Readers & Writers:
            "GCodeWriter", #Cura is useless if it can't write its output.
            "STLReader", #Most common model format, so disabling this makes Cura 90% useless.
            "3MFWriter", #Required for writing project files.

            # Tools:
            "CameraTool", #Needed to see the scene. Cura is useless without it.
            "SelectionTool", #Dependency of the rest of the tools.
            "TranslateTool", #You'll need this for almost every print.
        ])
        self._i18n_catalog = i18nCatalog("cura")

        self._update_platform_activity_timer = QTimer()
        self._update_platform_activity_timer.setInterval(500)
        self._update_platform_activity_timer.setSingleShot(True)
        self._update_platform_activity_timer.timeout.connect(self.updatePlatformActivity)

        self.getController().getScene().sceneChanged.connect(self.updatePlatformActivityDelayed)
        self.getController().toolOperationStopped.connect(self._onToolOperationStopped)
        self.getController().contextMenuRequested.connect(self._onContextMenuRequested)
        self.getCuraSceneController().activeBuildPlateChanged.connect(self.updatePlatformActivityDelayed)

        self.showSplashMessage(self._i18n_catalog.i18nc("@info:progress", "Loading machines..."))

        with self._container_registry.lockFile():
            self._container_registry.loadAllMetadata()

        # set the setting version for Preferences
        preferences = self.getPreferences()
        preferences.addPreference("metadata/setting_version", 0)
        preferences.setValue("metadata/setting_version", self.SettingVersion) #Don't make it equal to the default so that the setting version always gets written to the file.

        preferences.addPreference("cura/active_mode", "simple")

        preferences.addPreference("cura/categories_expanded", "")
        preferences.addPreference("cura/jobname_prefix", True)
        preferences.addPreference("cura/select_models_on_load", False)
        preferences.addPreference("view/center_on_select", False)
        preferences.addPreference("mesh/scale_to_fit", False)
        preferences.addPreference("mesh/scale_tiny_meshes", True)
        preferences.addPreference("cura/dialog_on_project_save", True)
        preferences.addPreference("cura/asked_dialog_on_project_save", False)
        preferences.addPreference("cura/choice_on_profile_override", "always_ask")
        preferences.addPreference("cura/choice_on_open_project", "always_ask")
        preferences.addPreference("cura/use_multi_build_plate", False)

        preferences.addPreference("cura/currency", "€")
        preferences.addPreference("cura/material_settings", "{}")

        preferences.addPreference("view/invert_zoom", False)
        preferences.addPreference("view/filter_current_build_plate", False)
        preferences.addPreference("cura/sidebar_collapsed", False)

        preferences.addPreference("cura/favorite_materials", "")
        preferences.addPreference("cura/expanded_brands", "")
        preferences.addPreference("cura/expanded_types", "")

        self._need_to_show_user_agreement = not preferences.getValue("general/accepted_user_agreement")

        for key in [
            "dialog_load_path",  # dialog_save_path is in LocalFileOutputDevicePlugin
            "dialog_profile_path",
            "dialog_material_path"]:

            preferences.addPreference("local_file/%s" % key, os.path.expanduser("~/"))

        preferences.setDefault("local_file/last_used_type", "text/x-gcode")

        self.applicationShuttingDown.connect(self.saveSettings)
        self.engineCreatedSignal.connect(self._onEngineCreated)

        self.getCuraSceneController().setActiveBuildPlate(0)  # Initialize

        CuraApplication.Created = True

    def _onEngineCreated(self):
        self._qml_engine.addImageProvider("print_job_preview", PrintJobPreviewImageProvider.PrintJobPreviewImageProvider())

    @pyqtProperty(bool)
    def needToShowUserAgreement(self) -> bool:
        return self._need_to_show_user_agreement

    def setNeedToShowUserAgreement(self, set_value = True) -> None:
        self._need_to_show_user_agreement = set_value

    # DO NOT call this function to close the application, use checkAndExitApplication() instead which will perform
    # pre-exit checks such as checking for in-progress USB printing, etc.
    def closeApplication(self) -> None:
        Logger.log("i", "Close application")
        main_window = self.getMainWindow()
        if main_window is not None:
            main_window.close()
        else:
            self.exit(0)

    # This function first performs all upon-exit checks such as USB printing that is in progress.
    # Use this to close the application.
    @pyqtSlot()
    def checkAndExitApplication(self) -> None:
        self._on_exit_callback_manager.resetCurrentState()
        self._on_exit_callback_manager.triggerNextCallback()

    @pyqtSlot(result = bool)
    def getIsAllChecksPassed(self) -> bool:
        return self._on_exit_callback_manager.getIsAllChecksPassed()

    def getOnExitCallbackManager(self) -> "OnExitCallbackManager":
        return self._on_exit_callback_manager

    def triggerNextExitCheck(self) -> None:
        self._on_exit_callback_manager.triggerNextCallback()

    showConfirmExitDialog = pyqtSignal(str, arguments = ["message"])

    def setConfirmExitDialogCallback(self, callback: Callable) -> None:
        self._confirm_exit_dialog_callback = callback

    @pyqtSlot(bool)
    def callConfirmExitDialogCallback(self, yes_or_no: bool) -> None:
        self._confirm_exit_dialog_callback(yes_or_no)

    ##  Signal to connect preferences action in QML
    showPreferencesWindow = pyqtSignal()

    ##  Show the preferences window
    @pyqtSlot()
    def showPreferences(self) -> None:
        self.showPreferencesWindow.emit()

    @override(Application)
    def getGlobalContainerStack(self) -> Optional["GlobalStack"]:
        return self._global_container_stack

    @override(Application)
    def setGlobalContainerStack(self, stack: "GlobalStack") -> None:
        super().setGlobalContainerStack(stack)

    ## A reusable dialogbox
    #
    showMessageBox = pyqtSignal(str, str, str, str, int, int, arguments = ["title", "text", "informativeText", "detailedText", "buttons", "icon"])

    def messageBox(self, title, text, informativeText = "", detailedText = "", buttons = QMessageBox.Ok, icon = QMessageBox.NoIcon, callback = None, callback_arguments = []):
        self._message_box_callback = callback
        self._message_box_callback_arguments = callback_arguments
        self.showMessageBox.emit(title, text, informativeText, detailedText, buttons, icon)

    showDiscardOrKeepProfileChanges = pyqtSignal()

    def discardOrKeepProfileChanges(self) -> bool:
        has_user_interaction = False
        choice = self.getPreferences().getValue("cura/choice_on_profile_override")
        if choice == "always_discard":
            # don't show dialog and DISCARD the profile
            self.discardOrKeepProfileChangesClosed("discard")
        elif choice == "always_keep":
            # don't show dialog and KEEP the profile
            self.discardOrKeepProfileChangesClosed("keep")
        elif not self._is_headless:
            # ALWAYS ask whether to keep or discard the profile
            self.showDiscardOrKeepProfileChanges.emit()
            has_user_interaction = True
        return has_user_interaction

    @pyqtSlot(str)
    def discardOrKeepProfileChangesClosed(self, option: str) -> None:
        global_stack = self.getGlobalContainerStack()
        if option == "discard":
            for extruder in global_stack.extruders.values():
                extruder.userChanges.clear()
            global_stack.userChanges.clear()

        # if the user decided to keep settings then the user settings should be re-calculated and validated for errors
        # before slicing. To ensure that slicer uses right settings values
        elif option == "keep":
            for extruder in global_stack.extruders.values():
                extruder.userChanges.update()
            global_stack.userChanges.update()

    @pyqtSlot(int)
    def messageBoxClosed(self, button):
        if self._message_box_callback:
            self._message_box_callback(button, *self._message_box_callback_arguments)
            self._message_box_callback = None
            self._message_box_callback_arguments = []
            
    def setSaveDataEnabled(self, enabled: bool) -> None:
        self._save_data_enabled = enabled

    # Cura has multiple locations where instance containers need to be saved, so we need to handle this differently.
    def saveSettings(self):
        if not self.started or not self._save_data_enabled:
            # Do not do saving during application start or when data should not be saved on quit.
            return
        ContainerRegistry.getInstance().saveDirtyContainers()
        self.savePreferences()

    def saveStack(self, stack):
        ContainerRegistry.getInstance().saveContainer(stack)

    @pyqtSlot(str, result = QUrl)
    def getDefaultPath(self, key):
        default_path = self.getPreferences().getValue("local_file/%s" % key)
        return QUrl.fromLocalFile(default_path)

    @pyqtSlot(str, str)
    def setDefaultPath(self, key, default_path):
        self.getPreferences().setValue("local_file/%s" % key, QUrl(default_path).toLocalFile())

    ##  Handle loading of all plugin types (and the backend explicitly)
    #   \sa PluginRegistry
    def _loadPlugins(self):
        self._plugin_registry.addType("profile_reader", self._addProfileReader)
        self._plugin_registry.addType("profile_writer", self._addProfileWriter)

        if Platform.isLinux():
            lib_suffixes = {"", "64", "32", "x32"} #A few common ones on different distributions.
        else:
            lib_suffixes = {""}
        for suffix in lib_suffixes:
            self._plugin_registry.addPluginLocation(os.path.join(QtApplication.getInstallPrefix(), "lib" + suffix, "cura"))
        if not hasattr(sys, "frozen"):
            self._plugin_registry.addPluginLocation(os.path.join(os.path.abspath(os.path.dirname(__file__)), "..", "plugins"))
            self._plugin_registry.loadPlugin("ConsoleLogger")
            self._plugin_registry.loadPlugin("CuraEngineBackend")

        self._plugin_registry.loadPlugins()

        if self.getBackend() is None:
            raise RuntimeError("Could not load the backend plugin!")

        self._plugins_loaded = True

    def run(self):
        super().run()
        container_registry = self._container_registry

        Logger.log("i", "Initializing variant manager")
        self._variant_manager = VariantManager(container_registry)
        self._variant_manager.initialize()

        Logger.log("i", "Initializing material manager")
        from cura.Machines.MaterialManager import MaterialManager
        self._material_manager = MaterialManager(container_registry, parent = self)
        self._material_manager.initialize()

        Logger.log("i", "Initializing quality manager")
        from cura.Machines.QualityManager import QualityManager
        self._quality_manager = QualityManager(self, parent = self)
        self._quality_manager.initialize()

        Logger.log("i", "Initializing machine manager")
        self._machine_manager = MachineManager(self, parent = self)

        Logger.log("i", "Initializing container manager")
        self._container_manager = ContainerManager(self)

        Logger.log("i", "Initializing machine error checker")
        self._machine_error_checker = MachineErrorChecker(self)
        self._machine_error_checker.initialize()

        # Check if we should run as single instance or not. If so, set up a local socket server which listener which
        # coordinates multiple Cura instances and accepts commands.
        if self._use_single_instance:
            self.__setUpSingleInstanceServer()

        # Setup scene and build volume
        root = self.getController().getScene().getRoot()
        self._volume = BuildVolume.BuildVolume(self, root)
        Arrange.build_volume = self._volume

        # initialize info objects
        self._print_information = PrintInformation.PrintInformation(self)
        self._cura_actions = CuraActions.CuraActions(self)

        # Initialize setting visibility presets model.
        self._setting_visibility_presets_model = SettingVisibilityPresetsModel(self.getPreferences(), parent = self)

        # Initialize Cura API
        self._cura_API.initialize()

        # Detect in which mode to run and execute that mode
        if self._is_headless:
            self.runWithoutGUI()
        else:
            self.runWithGUI()

        self.started = True
        self.initializationFinished.emit()
        Logger.log("d", "Booting Cura took %s seconds", time.time() - self._boot_loading_time)

        # For now use a timer to postpone some things that need to be done after the application and GUI are
        # initialized, for example opening files because they may show dialogs which can be closed due to incomplete
        # GUI initialization.
        self._post_start_timer = QTimer(self)
        self._post_start_timer.setInterval(1000)
        self._post_start_timer.setSingleShot(True)
        self._post_start_timer.timeout.connect(self._onPostStart)
        self._post_start_timer.start()

        self._auto_save = AutoSave(self)
        self._auto_save.initialize()

        self.exec_()

    def __setUpSingleInstanceServer(self):
        if self._use_single_instance:
            self._single_instance.startServer()

    def _onPostStart(self):
        for file_name in self._files_to_open:
            self.callLater(self._openFile, file_name)
        for file_name in self._open_file_queue:  # Open all the files that were queued up while plug-ins were loading.
            self.callLater(self._openFile, file_name)

    initializationFinished = pyqtSignal()

    ##  Run Cura without GUI elements and interaction (server mode).
    def runWithoutGUI(self):
        self.closeSplash()

    ##  Run Cura with GUI (desktop mode).
    def runWithGUI(self):
        self.showSplashMessage(self._i18n_catalog.i18nc("@info:progress", "Setting up scene..."))

        controller = self.getController()

        t = controller.getTool("TranslateTool")
        if t:
            t.setEnabledAxis([ToolHandle.XAxis, ToolHandle.YAxis, ToolHandle.ZAxis])

        Selection.selectionChanged.connect(self.onSelectionChanged)

        # Set default background color for scene
        self.getRenderer().setBackgroundColor(QColor(245, 245, 245))

        # Initialize platform physics
        self._physics = PlatformPhysics.PlatformPhysics(controller, self._volume)

        # Initialize camera
        root = controller.getScene().getRoot()
        camera = Camera("3d", root)
        diagonal = self.getBuildVolume().getDiagonalSize()
        if diagonal < 1: #No printer added yet. Set a default camera distance for normal-sized printers.
            diagonal = 375
        camera.setPosition(Vector(-80, 250, 700) * diagonal / 375)
        camera.setPerspective(True)
        camera.lookAt(Vector(0, 0, 0))
        controller.getScene().setActiveCamera("3d")

        # Initialize camera tool
        camera_tool = controller.getTool("CameraTool")
        camera_tool.setOrigin(Vector(0, 100, 0))
        camera_tool.setZoomRange(0.1, 2000)

        # Initialize camera animations
        self._camera_animation = CameraAnimation.CameraAnimation()
        self._camera_animation.setCameraTool(self.getController().getTool("CameraTool"))

        self.showSplashMessage(self._i18n_catalog.i18nc("@info:progress", "Loading interface..."))

        # Initialize QML engine
        self.setMainQml(Resources.getPath(self.ResourceTypes.QmlFiles, "Cura.qml"))
        self._qml_import_paths.append(Resources.getPath(self.ResourceTypes.QmlFiles))
        self.initializeEngine()

        # Initialize UI state
        controller.setActiveStage("PrepareStage")
        controller.setActiveView("SolidView")
        controller.setCameraTool("CameraTool")
        controller.setSelectionTool("SelectionTool")

        # Hide the splash screen
        self.closeSplash()

    @pyqtSlot(result = QObject)
    def getSettingVisibilityPresetsModel(self, *args) -> SettingVisibilityPresetsModel:
        return self._setting_visibility_presets_model

    def getCuraFormulaFunctions(self, *args) -> "CuraFormulaFunctions":
        if self._cura_formula_functions is None:
            self._cura_formula_functions = CuraFormulaFunctions(self)
        return self._cura_formula_functions

    def getMachineErrorChecker(self, *args) -> MachineErrorChecker:
        return self._machine_error_checker

    def getMachineManager(self, *args) -> MachineManager:
        if self._machine_manager is None:
            self._machine_manager = MachineManager(self)
        return self._machine_manager

    def getExtruderManager(self, *args) -> ExtruderManager:
        if self._extruder_manager is None:
            self._extruder_manager = ExtruderManager()
        return self._extruder_manager

    def getVariantManager(self, *args) -> VariantManager:
        return self._variant_manager

    @pyqtSlot(result = QObject)
    def getMaterialManager(self, *args) -> "MaterialManager":
        return self._material_manager

    @pyqtSlot(result = QObject)
    def getQualityManager(self, *args) -> "QualityManager":
        return self._quality_manager

    def getObjectsModel(self, *args):
        if self._object_manager is None:
            self._object_manager = ObjectsModel.createObjectsModel()
        return self._object_manager

    @pyqtSlot(result = QObject)
    def getMultiBuildPlateModel(self, *args) -> MultiBuildPlateModel:
        if self._multi_build_plate_model is None:
            self._multi_build_plate_model = MultiBuildPlateModel(self)
        return self._multi_build_plate_model

    @pyqtSlot(result = QObject)
    def getBuildPlateModel(self, *args) -> BuildPlateModel:
        if self._build_plate_model is None:
            self._build_plate_model = BuildPlateModel(self)
        return self._build_plate_model

    def getCuraSceneController(self, *args) -> CuraSceneController:
        if self._cura_scene_controller is None:
            self._cura_scene_controller = CuraSceneController.createCuraSceneController()
        return self._cura_scene_controller

    def getSettingInheritanceManager(self, *args) -> SettingInheritanceManager:
        if self._setting_inheritance_manager is None:
            self._setting_inheritance_manager = SettingInheritanceManager.createSettingInheritanceManager()
        return self._setting_inheritance_manager

    ##  Get the machine action manager
    #   We ignore any *args given to this, as we also register the machine manager as qml singleton.
    #   It wants to give this function an engine and script engine, but we don't care about that.
    def getMachineActionManager(self, *args):
        return self._machine_action_manager

    def getSimpleModeSettingsManager(self, *args):
        if self._simple_mode_settings_manager is None:
            self._simple_mode_settings_manager = SimpleModeSettingsManager()
        return self._simple_mode_settings_manager

    ##   Handle Qt events
    def event(self, event):
        if event.type() == QEvent.FileOpen:
            if self._plugins_loaded:
                self._openFile(event.file())
            else:
                self._open_file_queue.append(event.file())

        return super().event(event)

    def getAutoSave(self):
        return self._auto_save

    ##  Get print information (duration / material used)
    def getPrintInformation(self):
        return self._print_information

    def getQualityProfilesDropDownMenuModel(self, *args, **kwargs):
        if self._quality_profile_drop_down_menu_model is None:
            self._quality_profile_drop_down_menu_model = QualityProfilesDropDownMenuModel(self)
        return self._quality_profile_drop_down_menu_model

    def getCustomQualityProfilesDropDownMenuModel(self, *args, **kwargs):
        if self._custom_quality_profile_drop_down_menu_model is None:
            self._custom_quality_profile_drop_down_menu_model = CustomQualityProfilesDropDownMenuModel(self)
        return self._custom_quality_profile_drop_down_menu_model

    def getCuraAPI(self, *args, **kwargs) -> "CuraAPI":
        return self._cura_API

    ##  Registers objects for the QML engine to use.
    #
    #   \param engine The QML engine.
    def registerObjects(self, engine):
        super().registerObjects(engine)

        # global contexts
        engine.rootContext().setContextProperty("Printer", self)
        engine.rootContext().setContextProperty("CuraApplication", self)
        engine.rootContext().setContextProperty("PrintInformation", self._print_information)
        engine.rootContext().setContextProperty("CuraActions", self._cura_actions)
        engine.rootContext().setContextProperty("CuraSDKVersion", CuraSDKVersion)

        qmlRegisterUncreatableType(CuraApplication, "Cura", 1, 0, "ResourceTypes", "Just an Enum type")

        qmlRegisterSingletonType(CuraSceneController, "Cura", 1, 0, "SceneController", self.getCuraSceneController)
        qmlRegisterSingletonType(ExtruderManager, "Cura", 1, 0, "ExtruderManager", self.getExtruderManager)
        qmlRegisterSingletonType(MachineManager, "Cura", 1, 0, "MachineManager", self.getMachineManager)
        qmlRegisterSingletonType(SettingInheritanceManager, "Cura", 1, 0, "SettingInheritanceManager", self.getSettingInheritanceManager)
        qmlRegisterSingletonType(SimpleModeSettingsManager, "Cura", 1, 0, "SimpleModeSettingsManager", self.getSimpleModeSettingsManager)
        qmlRegisterSingletonType(MachineActionManager.MachineActionManager, "Cura", 1, 0, "MachineActionManager", self.getMachineActionManager)

        qmlRegisterType(NetworkMJPGImage, "Cura", 1, 0, "NetworkMJPGImage")

        qmlRegisterSingletonType(ObjectsModel, "Cura", 1, 0, "ObjectsModel", self.getObjectsModel)
        qmlRegisterType(BuildPlateModel, "Cura", 1, 0, "BuildPlateModel")
        qmlRegisterType(MultiBuildPlateModel, "Cura", 1, 0, "MultiBuildPlateModel")
        qmlRegisterType(InstanceContainer, "Cura", 1, 0, "InstanceContainer")
        qmlRegisterType(ExtrudersModel, "Cura", 1, 0, "ExtrudersModel")

        qmlRegisterType(FavoriteMaterialsModel, "Cura", 1, 0, "FavoriteMaterialsModel")
        qmlRegisterType(GenericMaterialsModel, "Cura", 1, 0, "GenericMaterialsModel")
        qmlRegisterType(MaterialBrandsModel, "Cura", 1, 0, "MaterialBrandsModel")
        qmlRegisterType(QualityManagementModel, "Cura", 1, 0, "QualityManagementModel")
        qmlRegisterType(MachineManagementModel, "Cura", 1, 0, "MachineManagementModel")

        qmlRegisterSingletonType(QualityProfilesDropDownMenuModel, "Cura", 1, 0,
                                 "QualityProfilesDropDownMenuModel", self.getQualityProfilesDropDownMenuModel)
        qmlRegisterSingletonType(CustomQualityProfilesDropDownMenuModel, "Cura", 1, 0,
                                 "CustomQualityProfilesDropDownMenuModel", self.getCustomQualityProfilesDropDownMenuModel)
        qmlRegisterType(NozzleModel, "Cura", 1, 0, "NozzleModel")

        qmlRegisterType(MaterialSettingsVisibilityHandler, "Cura", 1, 0, "MaterialSettingsVisibilityHandler")
        qmlRegisterType(SettingVisibilityPresetsModel, "Cura", 1, 0, "SettingVisibilityPresetsModel")
        qmlRegisterType(QualitySettingsModel, "Cura", 1, 0, "QualitySettingsModel")
        qmlRegisterType(MachineNameValidator, "Cura", 1, 0, "MachineNameValidator")
        qmlRegisterType(UserChangesModel, "Cura", 1, 0, "UserChangesModel")
        qmlRegisterSingletonType(ContainerManager, "Cura", 1, 0, "ContainerManager", ContainerManager.getInstance)
        qmlRegisterType(SidebarCustomMenuItemsModel, "Cura", 1, 0, "SidebarCustomMenuItemsModel")

        from cura.API import CuraAPI
        qmlRegisterSingletonType(CuraAPI, "Cura", 1, 1, "API", self.getCuraAPI)

        # As of Qt5.7, it is necessary to get rid of any ".." in the path for the singleton to work.
        actions_url = QUrl.fromLocalFile(os.path.abspath(Resources.getPath(CuraApplication.ResourceTypes.QmlFiles, "Actions.qml")))
        qmlRegisterSingletonType(actions_url, "Cura", 1, 0, "Actions")

        for path in Resources.getAllResourcesOfType(CuraApplication.ResourceTypes.QmlFiles):
            type_name = os.path.splitext(os.path.basename(path))[0]
            if type_name in ("Cura", "Actions"):
                continue

            # Ignore anything that is not a QML file.
            if not path.endswith(".qml"):
                continue

            qmlRegisterType(QUrl.fromLocalFile(path), "Cura", 1, 0, type_name)

    def onSelectionChanged(self):
        if Selection.hasSelection():
            if self.getController().getActiveTool():
                # If the tool has been disabled by the new selection
                if not self.getController().getActiveTool().getEnabled():
                    # Default
                    self.getController().setActiveTool("TranslateTool")
            else:
                if self._previous_active_tool:
                    self.getController().setActiveTool(self._previous_active_tool)
                    if not self.getController().getActiveTool().getEnabled():
                        self.getController().setActiveTool("TranslateTool")
                    self._previous_active_tool = None
                else:
                    # Default
                    self.getController().setActiveTool("TranslateTool")

            if self.getPreferences().getValue("view/center_on_select"):
                self._center_after_select = True
        else:
            if self.getController().getActiveTool():
                self._previous_active_tool = self.getController().getActiveTool().getPluginId()
                self.getController().setActiveTool(None)

    def _onToolOperationStopped(self, event):
        if self._center_after_select and Selection.getSelectedObject(0) is not None:
            self._center_after_select = False
            self._camera_animation.setStart(self.getController().getTool("CameraTool").getOrigin())
            self._camera_animation.setTarget(Selection.getSelectedObject(0).getWorldPosition())
            self._camera_animation.start()

    requestAddPrinter = pyqtSignal()
    activityChanged = pyqtSignal()
    sceneBoundingBoxChanged = pyqtSignal()

    @pyqtProperty(bool, notify = activityChanged)
    def platformActivity(self):
        return self._platform_activity

    @pyqtProperty(str, notify = sceneBoundingBoxChanged)
    def getSceneBoundingBoxString(self):
        return self._i18n_catalog.i18nc("@info 'width', 'depth' and 'height' are variable names that must NOT be translated; just translate the format of ##x##x## mm.", "%(width).1f x %(depth).1f x %(height).1f mm") % {'width' : self._scene_bounding_box.width.item(), 'depth': self._scene_bounding_box.depth.item(), 'height' : self._scene_bounding_box.height.item()}

    def updatePlatformActivityDelayed(self, node = None):
        if node is not None and (node.getMeshData() is not None or node.callDecoration("getLayerData")):
            self._update_platform_activity_timer.start()

    ##  Update scene bounding box for current build plate
    def updatePlatformActivity(self, node = None):
        count = 0
        scene_bounding_box = None
        is_block_slicing_node = False
        active_build_plate = self.getMultiBuildPlateModel().activeBuildPlate

        print_information = self.getPrintInformation()
        for node in DepthFirstIterator(self.getController().getScene().getRoot()):
            if (
                not issubclass(type(node), CuraSceneNode) or
                (not node.getMeshData() and not node.callDecoration("getLayerData")) or
                (node.callDecoration("getBuildPlateNumber") != active_build_plate)):

                continue
            if node.callDecoration("isBlockSlicing"):
                is_block_slicing_node = True

            count += 1

            # After clicking the Undo button, if the build plate empty the project name needs to be set
            if print_information.baseName == '':
                print_information.setBaseName(node.getName())

            if not scene_bounding_box:
                scene_bounding_box = node.getBoundingBox()
            else:
                other_bb = node.getBoundingBox()
                if other_bb is not None:
                    scene_bounding_box = scene_bounding_box + node.getBoundingBox()


        if print_information:
            print_information.setPreSliced(is_block_slicing_node)

        if not scene_bounding_box:
            scene_bounding_box = AxisAlignedBox.Null

        if repr(self._scene_bounding_box) != repr(scene_bounding_box):
            self._scene_bounding_box = scene_bounding_box
            self.sceneBoundingBoxChanged.emit()

        self._platform_activity = True if count > 0 else False
        self.activityChanged.emit()

    # Remove all selected objects from the scene.
    @pyqtSlot()
    @deprecated("Moved to CuraActions", "2.6")
    def deleteSelection(self):
        if not self.getController().getToolsEnabled():
            return
        removed_group_nodes = []
        op = GroupedOperation()
        nodes = Selection.getAllSelectedObjects()
        for node in nodes:
            op.addOperation(RemoveSceneNodeOperation(node))
            group_node = node.getParent()
            if group_node and group_node.callDecoration("isGroup") and group_node not in removed_group_nodes:
                remaining_nodes_in_group = list(set(group_node.getChildren()) - set(nodes))
                if len(remaining_nodes_in_group) == 1:
                    removed_group_nodes.append(group_node)
                    op.addOperation(SetParentOperation(remaining_nodes_in_group[0], group_node.getParent()))
                    op.addOperation(RemoveSceneNodeOperation(group_node))
        op.push()

    ##  Remove an object from the scene.
    #   Note that this only removes an object if it is selected.
    @pyqtSlot("quint64")
    @deprecated("Use deleteSelection instead", "2.6")
    def deleteObject(self, object_id):
        if not self.getController().getToolsEnabled():
            return

        node = self.getController().getScene().findObject(object_id)

        if not node and object_id != 0:  # Workaround for tool handles overlapping the selected object
            node = Selection.getSelectedObject(0)

        if node:
            op = GroupedOperation()
            op.addOperation(RemoveSceneNodeOperation(node))

            group_node = node.getParent()
            if group_node:
                # Note that at this point the node has not yet been deleted
                if len(group_node.getChildren()) <= 2 and group_node.callDecoration("isGroup"):
                    op.addOperation(SetParentOperation(group_node.getChildren()[0], group_node.getParent()))
                    op.addOperation(RemoveSceneNodeOperation(group_node))

            op.push()

    ##  Create a number of copies of existing object.
    #   \param object_id
    #   \param count number of copies
    #   \param min_offset minimum offset to other objects.
    @pyqtSlot("quint64", int)
    @deprecated("Use CuraActions::multiplySelection", "2.6")
    def multiplyObject(self, object_id, count, min_offset = 8):
        node = self.getController().getScene().findObject(object_id)
        if not node:
            node = Selection.getSelectedObject(0)

        while node.getParent() and node.getParent().callDecoration("isGroup"):
            node = node.getParent()

        job = MultiplyObjectsJob([node], count, min_offset)
        job.start()
        return

    ##  Center object on platform.
    @pyqtSlot("quint64")
    @deprecated("Use CuraActions::centerSelection", "2.6")
    def centerObject(self, object_id):
        node = self.getController().getScene().findObject(object_id)
        if not node and object_id != 0:  # Workaround for tool handles overlapping the selected object
            node = Selection.getSelectedObject(0)

        if not node:
            return

        if node.getParent() and node.getParent().callDecoration("isGroup"):
            node = node.getParent()

        if node:
            op = SetTransformOperation(node, Vector())
            op.push()

    ##  Select all nodes containing mesh data in the scene.
    @pyqtSlot()
    def selectAll(self):
        if not self.getController().getToolsEnabled():
            return

        Selection.clear()
        for node in DepthFirstIterator(self.getController().getScene().getRoot()):
            if not isinstance(node, SceneNode):
                continue
            if not node.getMeshData() and not node.callDecoration("isGroup"):
                continue  # Node that doesnt have a mesh and is not a group.
            if node.getParent() and node.getParent().callDecoration("isGroup") or node.getParent().callDecoration("isSliceable"):
                continue  # Grouped nodes don't need resetting as their parent (the group) is resetted)
            if not node.isSelectable():
                continue  # i.e. node with layer data
            if not node.callDecoration("isSliceable") and not node.callDecoration("isGroup"):
                continue  # i.e. node with layer data

            Selection.add(node)

    ## Reset all translation on nodes with mesh data.
    @pyqtSlot()
    def resetAllTranslation(self):
        Logger.log("i", "Resetting all scene translations")
        nodes = []
        for node in DepthFirstIterator(self.getController().getScene().getRoot()):
            if not isinstance(node, SceneNode):
                continue
            if not node.getMeshData() and not node.callDecoration("isGroup"):
                continue  # Node that doesnt have a mesh and is not a group.
            if node.getParent() and node.getParent().callDecoration("isGroup"):
                continue  # Grouped nodes don't need resetting as their parent (the group) is resetted)
            if not node.isSelectable():
                continue  # i.e. node with layer data
            nodes.append(node)

        if nodes:
            op = GroupedOperation()
            for node in nodes:
                # Ensure that the object is above the build platform
                node.removeDecorator(ZOffsetDecorator.ZOffsetDecorator)
                if node.getBoundingBox():
                    center_y = node.getWorldPosition().y - node.getBoundingBox().bottom
                else:
                    center_y = 0
                op.addOperation(SetTransformOperation(node, Vector(0, center_y, 0)))
            op.push()

    ## Reset all transformations on nodes with mesh data.
    @pyqtSlot()
    def resetAll(self):
        Logger.log("i", "Resetting all scene transformations")
        nodes = []
        for node in DepthFirstIterator(self.getController().getScene().getRoot()):
            if not isinstance(node, SceneNode):
                continue
            if not node.getMeshData() and not node.callDecoration("isGroup"):
                continue  # Node that doesnt have a mesh and is not a group.
            if node.getParent() and node.getParent().callDecoration("isGroup"):
                continue  # Grouped nodes don't need resetting as their parent (the group) is resetted)
            if not node.callDecoration("isSliceable") and not node.callDecoration("isGroup"):
                continue  # i.e. node with layer data
            nodes.append(node)

        if nodes:
            op = GroupedOperation()
            for node in nodes:
                # Ensure that the object is above the build platform
                node.removeDecorator(ZOffsetDecorator.ZOffsetDecorator)
                if node.getBoundingBox():
                    center_y = node.getWorldPosition().y - node.getBoundingBox().bottom
                else:
                    center_y = 0
                op.addOperation(SetTransformOperation(node, Vector(0, center_y, 0), Quaternion(), Vector(1, 1, 1)))
            op.push()

    ##  Arrange all objects.
    @pyqtSlot()
    def arrangeObjectsToAllBuildPlates(self):
        nodes = []
        for node in DepthFirstIterator(self.getController().getScene().getRoot()):
            if not isinstance(node, SceneNode):
                continue
            if not node.getMeshData() and not node.callDecoration("isGroup"):
                continue  # Node that doesnt have a mesh and is not a group.
            if node.getParent() and node.getParent().callDecoration("isGroup"):
                continue  # Grouped nodes don't need resetting as their parent (the group) is resetted)
            if not node.callDecoration("isSliceable") and not node.callDecoration("isGroup"):
                continue  # i.e. node with layer data
            # Skip nodes that are too big
            if node.getBoundingBox().width < self._volume.getBoundingBox().width or node.getBoundingBox().depth < self._volume.getBoundingBox().depth:
                nodes.append(node)
        job = ArrangeObjectsAllBuildPlatesJob(nodes)
        job.start()
        self.getCuraSceneController().setActiveBuildPlate(0)  # Select first build plate

    # Single build plate
    @pyqtSlot()
    def arrangeAll(self):
        nodes = []
        active_build_plate = self.getMultiBuildPlateModel().activeBuildPlate
        for node in DepthFirstIterator(self.getController().getScene().getRoot()):
            if not isinstance(node, SceneNode):
                continue
            if not node.getMeshData() and not node.callDecoration("isGroup"):
                continue  # Node that doesnt have a mesh and is not a group.
            if node.getParent() and node.getParent().callDecoration("isGroup"):
                continue  # Grouped nodes don't need resetting as their parent (the group) is resetted)
            if not node.isSelectable():
                continue  # i.e. node with layer data
            if not node.callDecoration("isSliceable") and not node.callDecoration("isGroup"):
                continue  # i.e. node with layer data
            if node.callDecoration("getBuildPlateNumber") == active_build_plate:
                # Skip nodes that are too big
                if node.getBoundingBox().width < self._volume.getBoundingBox().width or node.getBoundingBox().depth < self._volume.getBoundingBox().depth:
                    nodes.append(node)
        self.arrange(nodes, fixed_nodes = [])

    ##  Arrange a set of nodes given a set of fixed nodes
    #   \param nodes nodes that we have to place
    #   \param fixed_nodes nodes that are placed in the arranger before finding spots for nodes
    def arrange(self, nodes, fixed_nodes):
        min_offset = self.getBuildVolume().getEdgeDisallowedSize() + 2  # Allow for some rounding errors
        job = ArrangeObjectsJob(nodes, fixed_nodes, min_offset = max(min_offset, 8))
        job.start()

    ##  Reload all mesh data on the screen from file.
    @pyqtSlot()
    def reloadAll(self):
        Logger.log("i", "Reloading all loaded mesh data.")
        nodes = []
        has_merged_nodes = False
        for node in DepthFirstIterator(self.getController().getScene().getRoot()):
            if not isinstance(node, CuraSceneNode) or not node.getMeshData() :
                if node.getName() == "MergedMesh":
                    has_merged_nodes = True
                continue

            nodes.append(node)

        if not nodes:
            return

        for node in nodes:
            file_name = node.getMeshData().getFileName()
            if file_name:
                job = ReadMeshJob(file_name)
                job._node = node
                job.finished.connect(self._reloadMeshFinished)
                if has_merged_nodes:
                    job.finished.connect(self.updateOriginOfMergedMeshes)

                job.start()
            else:
                Logger.log("w", "Unable to reload data because we don't have a filename.")


    ##  Get logging data of the backend engine
    #   \returns \type{string} Logging data
    @pyqtSlot(result = str)
    def getEngineLog(self):
        log = ""

        for entry in self.getBackend().getLog():
            log += entry.decode()

        return log

    @pyqtSlot("QStringList")
    def setExpandedCategories(self, categories):
        categories = list(set(categories))
        categories.sort()
        joined = ";".join(categories)
        if joined != self.getPreferences().getValue("cura/categories_expanded"):
            self.getPreferences().setValue("cura/categories_expanded", joined)
            self.expandedCategoriesChanged.emit()

    expandedCategoriesChanged = pyqtSignal()

    @pyqtProperty("QStringList", notify = expandedCategoriesChanged)
    def expandedCategories(self):
        return self.getPreferences().getValue("cura/categories_expanded").split(";")

    @pyqtSlot()
    def mergeSelected(self):
        self.groupSelected()
        try:
            group_node = Selection.getAllSelectedObjects()[0]
        except Exception as e:
            Logger.log("e", "mergeSelected: Exception: %s", e)
            return

        meshes = [node.getMeshData() for node in group_node.getAllChildren() if node.getMeshData()]

        # Compute the center of the objects
        object_centers = []
        # Forget about the translation that the original objects have
        zero_translation = Matrix(data=numpy.zeros(3))
        for mesh, node in zip(meshes, group_node.getChildren()):
            transformation = node.getLocalTransformation()
            transformation.setTranslation(zero_translation)
            transformed_mesh = mesh.getTransformed(transformation)
            center = transformed_mesh.getCenterPosition()
            if center is not None:
                object_centers.append(center)

        if object_centers and len(object_centers) > 0:
            middle_x = sum([v.x for v in object_centers]) / len(object_centers)
            middle_y = sum([v.y for v in object_centers]) / len(object_centers)
            middle_z = sum([v.z for v in object_centers]) / len(object_centers)
            offset = Vector(middle_x, middle_y, middle_z)
        else:
            offset = Vector(0, 0, 0)

        # Move each node to the same position.
        for mesh, node in zip(meshes, group_node.getChildren()):
            transformation = node.getLocalTransformation()
            transformation.setTranslation(zero_translation)
            transformed_mesh = mesh.getTransformed(transformation)

            # Align the object around its zero position
            # and also apply the offset to center it inside the group.
            node.setPosition(-transformed_mesh.getZeroPosition() - offset)

        # Use the previously found center of the group bounding box as the new location of the group
        group_node.setPosition(group_node.getBoundingBox().center)
        group_node.setName("MergedMesh")  # add a specific name to distinguish this node


    ##  Updates origin position of all merged meshes
    #   \param jobNode \type{Job} empty object which passed which is required by JobQueue
    def updateOriginOfMergedMeshes(self, jobNode):
        group_nodes = []
        for node in DepthFirstIterator(self.getController().getScene().getRoot()):
            if isinstance(node, CuraSceneNode) and node.getName() == "MergedMesh":

                #checking by name might be not enough, the merged mesh should has "GroupDecorator" decorator
                for decorator in node.getDecorators():
                    if isinstance(decorator, GroupDecorator):
                        group_nodes.append(node)
                        break

        for group_node in group_nodes:
            meshes = [node.getMeshData() for node in group_node.getAllChildren() if node.getMeshData()]

            # Compute the center of the objects
            object_centers = []
            # Forget about the translation that the original objects have
            zero_translation = Matrix(data=numpy.zeros(3))
            for mesh, node in zip(meshes, group_node.getChildren()):
                transformation = node.getLocalTransformation()
                transformation.setTranslation(zero_translation)
                transformed_mesh = mesh.getTransformed(transformation)
                center = transformed_mesh.getCenterPosition()
                if center is not None:
                    object_centers.append(center)

            if object_centers and len(object_centers) > 0:
                middle_x = sum([v.x for v in object_centers]) / len(object_centers)
                middle_y = sum([v.y for v in object_centers]) / len(object_centers)
                middle_z = sum([v.z for v in object_centers]) / len(object_centers)
                offset = Vector(middle_x, middle_y, middle_z)
            else:
                offset = Vector(0, 0, 0)

            # Move each node to the same position.
            for mesh, node in zip(meshes, group_node.getChildren()):
                transformation = node.getLocalTransformation()
                transformation.setTranslation(zero_translation)
                transformed_mesh = mesh.getTransformed(transformation)

                # Align the object around its zero position
                # and also apply the offset to center it inside the group.
                node.setPosition(-transformed_mesh.getZeroPosition() - offset)

            # Use the previously found center of the group bounding box as the new location of the group
            group_node.setPosition(group_node.getBoundingBox().center)


    @pyqtSlot()
    def groupSelected(self):
        # Create a group-node
        group_node = CuraSceneNode()
        group_decorator = GroupDecorator()
        group_node.addDecorator(group_decorator)
        group_node.addDecorator(ConvexHullDecorator())
        group_node.addDecorator(BuildPlateDecorator(self.getMultiBuildPlateModel().activeBuildPlate))
        group_node.setParent(self.getController().getScene().getRoot())
        group_node.setSelectable(True)
        center = Selection.getSelectionCenter()
        group_node.setPosition(center)
        group_node.setCenterPosition(center)

        # Remove nodes that are directly parented to another selected node from the selection so they remain parented
        selected_nodes = Selection.getAllSelectedObjects().copy()
        for node in selected_nodes:
            if node.getParent() in selected_nodes and not node.getParent().callDecoration("isGroup"):
                Selection.remove(node)

        # Move selected nodes into the group-node
        Selection.applyOperation(SetParentOperation, group_node)

        # Deselect individual nodes and select the group-node instead
        for node in group_node.getChildren():
            Selection.remove(node)
        Selection.add(group_node)

    @pyqtSlot()
    def ungroupSelected(self):
        selected_objects = Selection.getAllSelectedObjects().copy()
        for node in selected_objects:
            if node.callDecoration("isGroup"):
                op = GroupedOperation()

                group_parent = node.getParent()
                children = node.getChildren().copy()
                for child in children:
                    # Ungroup only 1 level deep
                    if child.getParent() != node:
                        continue

                    # Set the parent of the children to the parent of the group-node
                    op.addOperation(SetParentOperation(child, group_parent))

                    # Add all individual nodes to the selection
                    Selection.add(child)

                op.push()
                # Note: The group removes itself from the scene once all its children have left it,
                # see GroupDecorator._onChildrenChanged

    def _createSplashScreen(self):
        if self._is_headless:
            return None
        return CuraSplashScreen.CuraSplashScreen()

    def _onActiveMachineChanged(self):
        pass

    fileLoaded = pyqtSignal(str)
    fileCompleted = pyqtSignal(str)

    def _reloadMeshFinished(self, job):
        # TODO; This needs to be fixed properly. We now make the assumption that we only load a single mesh!
        job_result = job.getResult()
        if len(job_result) == 0:
            Logger.log("e", "Reloading the mesh failed.")
            return
        mesh_data = job_result[0].getMeshData()
        if not mesh_data:
            Logger.log("w", "Could not find a mesh in reloaded node.")
            return
        job._node.setMeshData(mesh_data)

    def _openFile(self, filename):
        self.readLocalFile(QUrl.fromLocalFile(filename))

    def _addProfileReader(self, profile_reader):
        # TODO: Add the profile reader to the list of plug-ins that can be used when importing profiles.
        pass

    def _addProfileWriter(self, profile_writer):
        pass

    @pyqtSlot("QSize")
    def setMinimumWindowSize(self, size):
        main_window = self.getMainWindow()
        if main_window:
            main_window.setMinimumSize(size)

    def getBuildVolume(self):
        return self._volume

    additionalComponentsChanged = pyqtSignal(str, arguments = ["areaId"])

    @pyqtProperty("QVariantMap", notify = additionalComponentsChanged)
    def additionalComponents(self):
        return self._additional_components

    ##  Add a component to a list of components to be reparented to another area in the GUI.
    #   The actual reparenting is done by the area itself.
    #   \param area_id \type{str} Identifying name of the area to which the component should be reparented
    #   \param component \type{QQuickComponent} The component that should be reparented
    @pyqtSlot(str, "QVariant")
    def addAdditionalComponent(self, area_id, component):
        if area_id not in self._additional_components:
            self._additional_components[area_id] = []
        self._additional_components[area_id].append(component)

        self.additionalComponentsChanged.emit(area_id)

    @pyqtSlot(str)
    def log(self, msg):
        Logger.log("d", msg)

    openProjectFile = pyqtSignal(QUrl, arguments = ["project_file"])  # Emitted when a project file is about to open.

    @pyqtSlot(QUrl, bool)
    def readLocalFile(self, file, skip_project_file_check = False):
        if not file.isValid():
            return

        scene = self.getController().getScene()

        for node in DepthFirstIterator(scene.getRoot()):
            if node.callDecoration("isBlockSlicing"):
                self.deleteAll()
                break

        if not skip_project_file_check and self.checkIsValidProjectFile(file):
            self.callLater(self.openProjectFile.emit, file)
            return

        if self.getPreferences().getValue("cura/select_models_on_load"):
            Selection.clear()

        f = file.toLocalFile()
        extension = os.path.splitext(f)[1]
        extension = extension.lower()
        filename = os.path.basename(f)
        if len(self._currently_loading_files) > 0:
            # If a non-slicable file is already being loaded, we prevent loading of any further non-slicable files
            if extension in self._non_sliceable_extensions:
                message = Message(
                    self._i18n_catalog.i18nc("@info:status",
                                       "Only one G-code file can be loaded at a time. Skipped importing {0}",
                                       filename), title = self._i18n_catalog.i18nc("@info:title", "Warning"))
                message.show()
                return
            # If file being loaded is non-slicable file, then prevent loading of any other files
            extension = os.path.splitext(self._currently_loading_files[0])[1]
            extension = extension.lower()
            if extension in self._non_sliceable_extensions:
                message = Message(
                    self._i18n_catalog.i18nc("@info:status",
                                       "Can't open any other file if G-code is loading. Skipped importing {0}",
                                       filename), title = self._i18n_catalog.i18nc("@info:title", "Error"))
                message.show()
                return

        self._currently_loading_files.append(f)
        if extension in self._non_sliceable_extensions:
            self.deleteAll(only_selectable = False)

        job = ReadMeshJob(f)
        job.finished.connect(self._readMeshFinished)
        job.start()

    def _readMeshFinished(self, job):
        global_container_stack = self.getGlobalContainerStack()
        if not global_container_stack:
            Logger.log("w", "Can't load meshes before a printer is added.")
            return

        nodes = job.getResult()
        file_name = job.getFileName()
        file_name_lower = file_name.lower()
        file_extension = file_name_lower.split(".")[-1]
        self._currently_loading_files.remove(file_name)

        self.fileLoaded.emit(file_name)
        target_build_plate = self.getMultiBuildPlateModel().activeBuildPlate

        root = self.getController().getScene().getRoot()
        fixed_nodes = []
        for node_ in DepthFirstIterator(root):
            if node_.callDecoration("isSliceable") and node_.callDecoration("getBuildPlateNumber") == target_build_plate:
                fixed_nodes.append(node_)
        machine_width = global_container_stack.getProperty("machine_width", "value")
        machine_depth = global_container_stack.getProperty("machine_depth", "value")
        arranger = Arrange.create(x = machine_width, y = machine_depth, fixed_nodes = fixed_nodes)
        min_offset = 8
        default_extruder_position = self.getMachineManager().defaultExtruderPosition
        default_extruder_id = self._global_container_stack.extruders[default_extruder_position].getId()

        select_models_on_load = self.getPreferences().getValue("cura/select_models_on_load")

        for original_node in nodes:

            # Create a CuraSceneNode just if the original node is not that type
            if isinstance(original_node, CuraSceneNode):
                node = original_node
            else:
                node = CuraSceneNode()
                node.setMeshData(original_node.getMeshData())

                #Setting meshdata does not apply scaling.
                if(original_node.getScale() != Vector(1.0, 1.0, 1.0)):
                    node.scale(original_node.getScale())

            node.setSelectable(True)
            node.setName(os.path.basename(file_name))
            self.getBuildVolume().checkBoundsAndUpdate(node)

            is_non_sliceable = "." + file_extension in self._non_sliceable_extensions

            if is_non_sliceable:
                self.callLater(lambda: self.getController().setActiveView("SimulationView"))

                block_slicing_decorator = BlockSlicingDecorator()
                node.addDecorator(block_slicing_decorator)
            else:
                sliceable_decorator = SliceableObjectDecorator()
                node.addDecorator(sliceable_decorator)

            scene = self.getController().getScene()

            # If there is no convex hull for the node, start calculating it and continue.
            if not node.getDecorator(ConvexHullDecorator):
                node.addDecorator(ConvexHullDecorator())
            for child in node.getAllChildren():
                if not child.getDecorator(ConvexHullDecorator):
                    child.addDecorator(ConvexHullDecorator())

            if file_extension != "3mf":
                if node.callDecoration("isSliceable"):
                    # Only check position if it's not already blatantly obvious that it won't fit.
                    if node.getBoundingBox() is None or self._volume.getBoundingBox() is None or node.getBoundingBox().width < self._volume.getBoundingBox().width or node.getBoundingBox().depth < self._volume.getBoundingBox().depth:
                        # Find node location
                        offset_shape_arr, hull_shape_arr = ShapeArray.fromNode(node, min_offset = min_offset)

                        # If a model is to small then it will not contain any points
                        if offset_shape_arr is None and hull_shape_arr is None:
                            Message(self._i18n_catalog.i18nc("@info:status", "The selected model was too small to load."),
                                    title=self._i18n_catalog.i18nc("@info:title", "Warning")).show()
                            return

                        # Step is for skipping tests to make it a lot faster. it also makes the outcome somewhat rougher
                        arranger.findNodePlacement(node, offset_shape_arr, hull_shape_arr, step = 10)

            # This node is deep copied from some other node which already has a BuildPlateDecorator, but the deepcopy
            # of BuildPlateDecorator produces one that's associated with build plate -1. So, here we need to check if
            # the BuildPlateDecorator exists or not and always set the correct build plate number.
            build_plate_decorator = node.getDecorator(BuildPlateDecorator)
            if build_plate_decorator is None:
                build_plate_decorator = BuildPlateDecorator(target_build_plate)
                node.addDecorator(build_plate_decorator)
            build_plate_decorator.setBuildPlateNumber(target_build_plate)

            op = AddSceneNodeOperation(node, scene.getRoot())
            op.push()

            node.callDecoration("setActiveExtruder", default_extruder_id)
            scene.sceneChanged.emit(node)

            if select_models_on_load:
                Selection.add(node)

        self.fileCompleted.emit(file_name)

    def addNonSliceableExtension(self, extension):
        self._non_sliceable_extensions.append(extension)

    @pyqtSlot(str, result=bool)
    def checkIsValidProjectFile(self, file_url):
        """
        Checks if the given file URL is a valid project file.
        """
        file_path = QUrl(file_url).toLocalFile()
        workspace_reader = self.getWorkspaceFileHandler().getReaderForFile(file_path)
        if workspace_reader is None:
            return False  # non-project files won't get a reader
        try:
            result = workspace_reader.preRead(file_path, show_dialog=False)
            return result == WorkspaceReader.PreReadResult.accepted
        except Exception as e:
            Logger.logException("e", "Could not check file %s", file_url)
            return False

    def _onContextMenuRequested(self, x: float, y: float) -> None:
        # Ensure we select the object if we request a context menu over an object without having a selection.
        if not Selection.hasSelection():
            node = self.getController().getScene().findObject(cast(SelectionPass, self.getRenderer().getRenderPass("selection")).getIdAtPosition(x, y))
            if node:
                parent = node.getParent()
                while(parent and parent.callDecoration("isGroup")):
                    node = parent
                    parent = node.getParent()

                Selection.add(node)

    @pyqtSlot()
    def showMoreInformationDialogForAnonymousDataCollection(self):
        try:
            slice_info = self._plugin_registry.getPluginObject("SliceInfoPlugin")
            slice_info.showMoreInfoDialog()
        except PluginNotFoundError:
            Logger.log("w", "Plugin SliceInfo was not found, so not able to show the info dialog.")

    def addSidebarCustomMenuItem(self, menu_item: dict) -> None:
        self._sidebar_custom_menu_items.append(menu_item)

    def getSidebarCustomMenuItems(self) -> list:
        return self._sidebar_custom_menu_items
<|MERGE_RESOLUTION|>--- conflicted
+++ resolved
@@ -429,19 +429,6 @@
 
         self.setRequiredPlugins([
             # Misc.:
-<<<<<<< HEAD
-            "ConsoleLogger",
-            "CuraEngineBackend",
-            "UserAgreement",
-            "FileLogger",
-            "XmlMaterialProfile",
-            "Toolbox",
-            "PrepareStage",
-            "PreviewStage",
-            "MonitorStage",
-            "LocalFileOutputDevice",
-            "LocalContainerProvider",
-=======
             "ConsoleLogger", #You want to be able to read the log if something goes wrong.
             "CuraEngineBackend", #Cura is useless without this one since you can't slice.
             "UserAgreement", #Our lawyers want every user to see this at least once.
@@ -449,10 +436,10 @@
             "XmlMaterialProfile", #Cura crashes without this one.
             "Toolbox", #This contains the interface to enable/disable plug-ins, so if you disable it you can't enable it back.
             "PrepareStage", #Cura is useless without this one since you can't load models.
+            "PreviewStage", #This shows the list of the plugin views that are installed in Cura.
             "MonitorStage", #Major part of Cura's functionality.
             "LocalFileOutputDevice", #Major part of Cura's functionality.
             "LocalContainerProvider", #Cura is useless without any profiles or setting definitions.
->>>>>>> ef0ba815
 
             # Views:
             "SimpleView", #Dependency of SolidView.
