# Copyright (c) 2018 Ultimaker B.V.
# Cura is released under the terms of the LGPLv3 or higher.
from typing import Optional, Dict, TYPE_CHECKING

from PyQt5.QtCore import QObject, pyqtSignal, pyqtSlot, pyqtProperty

from UM.i18n import i18nCatalog
from UM.Message import Message
from cura import CuraConstants

from cura.OAuth2.AuthorizationService import AuthorizationService
from cura.OAuth2.Models import OAuth2Settings

if TYPE_CHECKING:
    from cura.CuraApplication import CuraApplication

i18n_catalog = i18nCatalog("cura")


##  The account API provides a version-proof bridge to use Ultimaker Accounts
#
#   Usage:
#       ``from cura.API import CuraAPI
#       api = CuraAPI()
#       api.account.login()
#       api.account.logout()
#       api.account.userProfile # Who is logged in``
#
class Account(QObject):
    # Signal emitted when user logged in or out.
    loginStateChanged = pyqtSignal(bool)

    def __init__(self, application: "CuraApplication", parent = None) -> None:
        super().__init__(parent)
        self._application = application

        self._error_message = None  # type: Optional[Message]
        self._logged_in = False

        self._callback_port = 32118
<<<<<<< HEAD
        self._oauth_root = "https://account-staging.ultimaker.com"
=======
        self._oauth_root = CuraConstants.CuraCloudAccountAPIRoot
>>>>>>> f72b5838

        self._oauth_settings = OAuth2Settings(
            OAUTH_SERVER_URL= self._oauth_root,
            CALLBACK_PORT=self._callback_port,
            CALLBACK_URL="http://localhost:{}/callback".format(self._callback_port),
            CLIENT_ID="um----------------------------ultimaker_cura",
            CLIENT_SCOPES="account.user.read drive.backup.read drive.backup.write packages.download "
                          "packages.rating.read packages.rating.write connect.cluster.read connect.cluster.write "
                          "cura.printjob.read cura.printjob.write cura.mesh.read cura.mesh.write",
            AUTH_DATA_PREFERENCE_KEY="general/ultimaker_auth_data",
            AUTH_SUCCESS_REDIRECT="{}/app/auth-success".format(self._oauth_root),
            AUTH_FAILED_REDIRECT="{}/app/auth-error".format(self._oauth_root)
        )

        self._authorization_service = AuthorizationService(self._oauth_settings)

    def initialize(self) -> None:
        self._authorization_service.initialize(self._application.getPreferences())

        self._authorization_service.onAuthStateChanged.connect(self._onLoginStateChanged)
        self._authorization_service.onAuthenticationError.connect(self._onLoginStateChanged)
        self._authorization_service.loadAuthDataFromPreferences()

    ## Returns a boolean indicating whether the given authentication is applied against staging or not.
    @property
    def is_staging(self) -> bool:
        return "staging" in self._oauth_root

    @pyqtProperty(bool, notify=loginStateChanged)
    def isLoggedIn(self) -> bool:
        return self._logged_in

    def _onLoginStateChanged(self, logged_in: bool = False, error_message: Optional[str] = None) -> None:
        if error_message:
            if self._error_message:
                self._error_message.hide()
            self._error_message = Message(error_message, title = i18n_catalog.i18nc("@info:title", "Login failed"))
            self._error_message.show()

        if self._logged_in != logged_in:
            self._logged_in = logged_in
            self.loginStateChanged.emit(logged_in)

    @pyqtSlot()
    def login(self) -> None:
        if self._logged_in:
            # Nothing to do, user already logged in.
            return
        self._authorization_service.startAuthorizationFlow()

    @pyqtProperty(str, notify=loginStateChanged)
    def userName(self):
        user_profile = self._authorization_service.getUserProfile()
        if not user_profile:
            return None
        return user_profile.username

    @pyqtProperty(str, notify = loginStateChanged)
    def profileImageUrl(self):
        user_profile = self._authorization_service.getUserProfile()
        if not user_profile:
            return None
        return user_profile.profile_image_url

    @pyqtProperty(str, notify=loginStateChanged)
    def accessToken(self) -> Optional[str]:
        return self._authorization_service.getAccessToken()

    #   Get the profile of the logged in user
    #   @returns None if no user is logged in, a dict containing user_id, username and profile_image_url
    @pyqtProperty("QVariantMap", notify = loginStateChanged)
    def userProfile(self) -> Optional[Dict[str, Optional[str]]]:
        user_profile = self._authorization_service.getUserProfile()
        if not user_profile:
            return None
        return user_profile.__dict__

    @pyqtSlot()
    def logout(self) -> None:
        if not self._logged_in:
            return  # Nothing to do, user isn't logged in.

        self._authorization_service.deleteAuthData()<|MERGE_RESOLUTION|>--- conflicted
+++ resolved
@@ -38,11 +38,7 @@
         self._logged_in = False
 
         self._callback_port = 32118
-<<<<<<< HEAD
-        self._oauth_root = "https://account-staging.ultimaker.com"
-=======
         self._oauth_root = CuraConstants.CuraCloudAccountAPIRoot
->>>>>>> f72b5838
 
         self._oauth_settings = OAuth2Settings(
             OAUTH_SERVER_URL= self._oauth_root,
