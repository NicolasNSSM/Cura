# Copyright (c) 2018 Ultimaker B.V.
# Cura is released under the terms of the LGPLv3 or higher.

from collections import defaultdict
import threading
<<<<<<< HEAD
from typing import Any, Dict, List, Optional, Set, TYPE_CHECKING

from PyQt5.QtCore import pyqtProperty
=======
from typing import Any, Dict, Optional, Set, TYPE_CHECKING
from PyQt5.QtCore import pyqtProperty, pyqtSlot
>>>>>>> 4a080837

from UM.Decorators import override
from UM.MimeTypeDatabase import MimeType, MimeTypeDatabase
from UM.Settings.ContainerStack import ContainerStack
from UM.Settings.SettingInstance import InstanceState
from UM.Settings.ContainerRegistry import ContainerRegistry
from UM.Settings.Interfaces import PropertyEvaluationContext
from UM.Logger import Logger
from UM.Resources import Resources
from UM.Platform import Platform
from UM.Util import parseBool

import cura.CuraApplication

from . import Exceptions
from .CuraContainerStack import CuraContainerStack

if TYPE_CHECKING:
    from cura.Settings.ExtruderStack import ExtruderStack


##  Represents the Global or Machine stack and its related containers.
#
class GlobalStack(CuraContainerStack):
    def __init__(self, container_id: str) -> None:
        super().__init__(container_id)

        self.setMetaDataEntry("type", "machine")  # For backward compatibility

        self._extruders = {}  # type: Dict[str, "ExtruderStack"]

        # This property is used to track which settings we are calculating the "resolve" for
        # and if so, to bypass the resolve to prevent an infinite recursion that would occur
        # if the resolve function tried to access the same property it is a resolve for.
        # Per thread we have our own resolving_settings, or strange things sometimes occur.
        self._resolving_settings = defaultdict(set) #type: Dict[str, Set[str]] # keys are thread names

    ##  Get the list of extruders of this stack.
    #
    #   \return The extruders registered with this stack.
    @pyqtProperty("QVariantMap")
    def extruders(self) -> Dict[str, "ExtruderStack"]:
        return self._extruders

    @classmethod
    def getLoadingPriority(cls) -> int:
        return 2

    @classmethod
    def getConfigurationTypeFromSerialized(cls, serialized: str) -> Optional[str]:
        configuration_type = super().getConfigurationTypeFromSerialized(serialized)
        if configuration_type == "machine":
            return "machine_stack"
        return configuration_type

    def getBuildplateName(self) -> Optional[str]:
        name = None
        if self.variant.getId() != "empty_variant":
            name = self.variant.getName()
        return name

    @pyqtProperty(str, constant = True)
    def preferred_output_file_formats(self) -> str:
        return self.getMetaDataEntry("file_formats")

    ##  Add an extruder to the list of extruders of this stack.
    #
    #   \param extruder The extruder to add.
    #
    #   \throws Exceptions.TooManyExtrudersError Raised when trying to add an extruder while we
    #                                            already have the maximum number of extruders.
    def addExtruder(self, extruder: ContainerStack) -> None:
        position = extruder.getMetaDataEntry("position")
        if position is None:
            Logger.log("w", "No position defined for extruder {extruder}, cannot add it to stack {stack}", extruder = extruder.id, stack = self.id)
            return

        if any(item.getId() == extruder.id for item in self._extruders.values()):
            Logger.log("w", "Extruder [%s] has already been added to this stack [%s]", extruder.id, self.getId())
            return

        self._extruders[position] = extruder
        Logger.log("i", "Extruder[%s] added to [%s] at position [%s]", extruder.id, self.id, position)

    ##  Overridden from ContainerStack
    #
    #   This will return the value of the specified property for the specified setting,
    #   unless the property is "value" and that setting has a "resolve" function set.
    #   When a resolve is set, it will instead try and execute the resolve first and
    #   then fall back to the normal "value" property.
    #
    #   \param key The setting key to get the property of.
    #   \param property_name The property to get the value of.
    #
    #   \return The value of the property for the specified setting, or None if not found.
    @override(ContainerStack)
    def getProperty(self, key: str, property_name: str, context: Optional[PropertyEvaluationContext] = None) -> Any:
        if not self.definition.findDefinitions(key = key):
            return None

        if context is None:
            context = PropertyEvaluationContext()
        context.pushContainer(self)

        # Handle the "resolve" property.
        #TODO: Why the hell does this involve threading?
        # Answer: Because if multiple threads start resolving properties that have the same underlying properties that's
        # related, without taking a note of which thread a resolve paths belongs to, they can bump into each other and
        # generate unexpected behaviours.
        if self._shouldResolve(key, property_name, context):
            current_thread = threading.current_thread()
            self._resolving_settings[current_thread.name].add(key)
            resolve = super().getProperty(key, "resolve", context)
            self._resolving_settings[current_thread.name].remove(key)
            if resolve is not None:
                return resolve

        # Handle the "limit_to_extruder" property.
        limit_to_extruder = super().getProperty(key, "limit_to_extruder", context)
        if limit_to_extruder is not None:
            if limit_to_extruder == -1:
                limit_to_extruder = int(cura.CuraApplication.CuraApplication.getInstance().getMachineManager().defaultExtruderPosition)
            limit_to_extruder = str(limit_to_extruder)
        if limit_to_extruder is not None and limit_to_extruder != "-1" and limit_to_extruder in self._extruders:
            if super().getProperty(key, "settable_per_extruder", context):
                result = self._extruders[str(limit_to_extruder)].getProperty(key, property_name, context)
                if result is not None:
                    context.popContainer()
                    return result
            else:
                Logger.log("e", "Setting {setting} has limit_to_extruder but is not settable per extruder!", setting = key)

        result = super().getProperty(key, property_name, context)
        context.popContainer()
        return result

    ##  Overridden from ContainerStack
    #
    #   This will simply raise an exception since the Global stack cannot have a next stack.
    @override(ContainerStack)
    def setNextStack(self, stack: CuraContainerStack, connect_signals: bool = True) -> None:
        raise Exceptions.InvalidOperationError("Global stack cannot have a next stack!")

    # protected:

    # Determine whether or not we should try to get the "resolve" property instead of the
    # requested property.
    def _shouldResolve(self, key: str, property_name: str, context: Optional[PropertyEvaluationContext] = None) -> bool:
        if property_name is not "value":
            # Do not try to resolve anything but the "value" property
            return False

        current_thread = threading.current_thread()
        if key in self._resolving_settings[current_thread.name]:
            # To prevent infinite recursion, if getProperty is called with the same key as
            # we are already trying to resolve, we should not try to resolve again. Since
            # this can happen multiple times when trying to resolve a value, we need to
            # track all settings that are being resolved.
            return False

        setting_state = super().getProperty(key, "state", context = context)
        if setting_state is not None and setting_state != InstanceState.Default:
            # When the user has explicitly set a value, we should ignore any resolve and
            # just return that value.
            return False

        return True

    ##  Perform some sanity checks on the global stack
    #   Sanity check for extruders; they must have positions 0 and up to machine_extruder_count - 1
    def isValid(self) -> bool:
        container_registry = ContainerRegistry.getInstance()
        extruder_trains = container_registry.findContainerStacks(type = "extruder_train", machine = self.getId())

        machine_extruder_count = self.getProperty("machine_extruder_count", "value")
        extruder_check_position = set()
        for extruder_train in extruder_trains:
            extruder_position = extruder_train.getMetaDataEntry("position")
            extruder_check_position.add(extruder_position)

        for check_position in range(machine_extruder_count):
            if str(check_position) not in extruder_check_position:
                return False
        return True

    def getHeadAndFansCoordinates(self):
        return self.getProperty("machine_head_with_fans_polygon", "value")

    def getHasMaterials(self) -> bool:
        return parseBool(self.getMetaDataEntry("has_materials", False))

    def getHasVariants(self) -> bool:
        return parseBool(self.getMetaDataEntry("has_variants", False))

    def getHasMachineQuality(self) -> bool:
        return parseBool(self.getMetaDataEntry("has_machine_quality", False))

<<<<<<< HEAD
    # Returns the ExtruderStacks that can be used on this machine, i.e. the number of extruders specified for this
    # machine.
    def getMachineExtruderStacks(self) -> List["ExtruderStack"]:
        machine_extruder_count = self.getProperty("machine_extruder_count", "value")
        result_list = []
        for extruder_position in range(machine_extruder_count):
            result_list.append(self.extruders[str(extruder_position)])
        return result_list

    # Gets values of a setting for all extruders.
    def getValuesInAllExtruders(self, setting_key: str, property_name: str) -> List[Any]:
        result = []
        for extruder_stack in self.getMachineExtruderStacks():
            result.append(extruder_stack.getProperty(setting_key, property_name))
        return result

=======
    ##  Get default firmware file name if one is specified in the firmware
    @pyqtSlot(result = str)
    def getDefaultFirmwareName(self) -> str:
        machine_has_heated_bed = self.getProperty("machine_heated_bed", "value")

        baudrate = 250000
        if Platform.isLinux():
            # Linux prefers a baudrate of 115200 here because older versions of
            # pySerial did not support a baudrate of 250000
            baudrate = 115200

        # If a firmware file is available, it should be specified in the definition for the printer
        hex_file = self.getMetaDataEntry("firmware_file", None)
        if machine_has_heated_bed:
            hex_file = self.getMetaDataEntry("firmware_hbk_file", hex_file)

        if not hex_file:
            Logger.log("w", "There is no firmware for machine %s.", self.getBottom().id)
            return ""

        try:
            return Resources.getPath(cura.CuraApplication.CuraApplication.ResourceTypes.Firmware, hex_file.format(baudrate=baudrate))
        except FileNotFoundError:
            Logger.log("w", "Firmware file %s not found.", hex_file)
            return ""
>>>>>>> 4a080837

## private:
global_stack_mime = MimeType(
    name = "application/x-cura-globalstack",
    comment = "Cura Global Stack",
    suffixes = ["global.cfg"]
)

MimeTypeDatabase.addMimeType(global_stack_mime)
ContainerRegistry.addContainerTypeByName(GlobalStack, "global_stack", global_stack_mime.name)<|MERGE_RESOLUTION|>--- conflicted
+++ resolved
@@ -3,14 +3,9 @@
 
 from collections import defaultdict
 import threading
-<<<<<<< HEAD
 from typing import Any, Dict, List, Optional, Set, TYPE_CHECKING
 
-from PyQt5.QtCore import pyqtProperty
-=======
-from typing import Any, Dict, Optional, Set, TYPE_CHECKING
 from PyQt5.QtCore import pyqtProperty, pyqtSlot
->>>>>>> 4a080837
 
 from UM.Decorators import override
 from UM.MimeTypeDatabase import MimeType, MimeTypeDatabase
@@ -208,7 +203,6 @@
     def getHasMachineQuality(self) -> bool:
         return parseBool(self.getMetaDataEntry("has_machine_quality", False))
 
-<<<<<<< HEAD
     # Returns the ExtruderStacks that can be used on this machine, i.e. the number of extruders specified for this
     # machine.
     def getMachineExtruderStacks(self) -> List["ExtruderStack"]:
@@ -225,7 +219,6 @@
             result.append(extruder_stack.getProperty(setting_key, property_name))
         return result
 
-=======
     ##  Get default firmware file name if one is specified in the firmware
     @pyqtSlot(result = str)
     def getDefaultFirmwareName(self) -> str:
@@ -251,7 +244,7 @@
         except FileNotFoundError:
             Logger.log("w", "Firmware file %s not found.", hex_file)
             return ""
->>>>>>> 4a080837
+
 
 ## private:
 global_stack_mime = MimeType(
