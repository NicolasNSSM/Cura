// Copyright (c) 2018 Ultimaker B.V.
// Cura is released under the terms of the LGPLv3 or higher.

import QtQuick 2.7
import QtQuick.Layouts 1.1
import QtQuick.Controls 2.3

import UM 1.3 as UM
import Cura 1.1 as Cura

Item
{
    id: previewMenu

    property real itemHeight: height - 2 * UM.Theme.getSize("default_lining").width

    UM.I18nCatalog
    {
        id: catalog
        name: "cura"
    }

<<<<<<< HEAD
    // Item to ensure that all of the buttons are nicely centered.
    Item
=======
    Row
>>>>>>> bb45680b
    {
        anchors.horizontalCenter: parent.horizontalCenter
        width: stageMenuRow.width
        height: parent.height
        width: childrenRect.width

        // We want this row to have a preferred with equals to the 85% of the parent
        property int preferredWidth: Math.round(0.85 * previewMenu.width)

        RowLayout
        {
            id: stageMenuRow
            width: Math.round(0.85 * previewMenu.width)
            height: parent.height
            spacing: 0

            Cura.ViewsSelector
            {
                id: viewsSelector
                headerCornerSide: Cura.RoundedRectangle.Direction.Left
                Layout.minimumWidth: UM.Theme.getSize("views_selector").width
                Layout.maximumWidth: UM.Theme.getSize("views_selector").width
                Layout.fillWidth: true
                Layout.fillHeight: true
            }

            // Separator line
            Rectangle
            {
                height: parent.height
                // If there is no viewPanel, we only need a single spacer, so hide this one.
                visible: viewPanel.source != ""
                width: UM.Theme.getSize("default_lining").width

<<<<<<< HEAD
                color: UM.Theme.getColor("lining")
            }
=======
        // This component will grow freely up to complete the preferredWidth of the row.
        Loader
        {
            id: viewPanel
            height: parent.height
            width: source != "" ? (stageMenuRow.preferredWidth - viewsSelector.width - printSetupSelectorItem.width - 2 * UM.Theme.getSize("default_lining").width) : 0
            source: UM.Controller.activeView != null && UM.Controller.activeView.stageMenuComponent != null ? UM.Controller.activeView.stageMenuComponent : ""
        }
>>>>>>> bb45680b

            Loader
            {
                id: viewPanel
                Layout.fillHeight: true
                Layout.fillWidth: true
                Layout.preferredWidth: stageMenuRow.width - viewsSelector.width - printSetupSelectorItem.width - 2 * UM.Theme.getSize("default_lining").width
                source: UM.Controller.activeView != null && UM.Controller.activeView.stageMenuComponent != null ? UM.Controller.activeView.stageMenuComponent : ""
            }

            // Separator line
            Rectangle
            {
                height: parent.height
                width: UM.Theme.getSize("default_lining").width
                color: UM.Theme.getColor("lining")
            }

            Item
            {
                id: printSetupSelectorItem
                // This is a work around to prevent the printSetupSelector from having to be re-loaded every time
                // a stage switch is done.
                children: [printSetupSelector]
                height: childrenRect.height
                width: childrenRect.width
            }
        }
    }
}<|MERGE_RESOLUTION|>--- conflicted
+++ resolved
@@ -20,50 +20,35 @@
         name: "cura"
     }
 
-<<<<<<< HEAD
-    // Item to ensure that all of the buttons are nicely centered.
-    Item
-=======
     Row
->>>>>>> bb45680b
     {
-        anchors.horizontalCenter: parent.horizontalCenter
-        width: stageMenuRow.width
+        id: stageMenuRow
+        anchors.centerIn: parent
         height: parent.height
         width: childrenRect.width
 
         // We want this row to have a preferred with equals to the 85% of the parent
         property int preferredWidth: Math.round(0.85 * previewMenu.width)
 
-        RowLayout
+        Cura.ViewsSelector
         {
-            id: stageMenuRow
-            width: Math.round(0.85 * previewMenu.width)
+            id: viewsSelector
             height: parent.height
-            spacing: 0
+            width: UM.Theme.getSize("views_selector").width
+            headerCornerSide: Cura.RoundedRectangle.Direction.Left
+        }
 
-            Cura.ViewsSelector
-            {
-                id: viewsSelector
-                headerCornerSide: Cura.RoundedRectangle.Direction.Left
-                Layout.minimumWidth: UM.Theme.getSize("views_selector").width
-                Layout.maximumWidth: UM.Theme.getSize("views_selector").width
-                Layout.fillWidth: true
-                Layout.fillHeight: true
-            }
+        // Separator line
+        Rectangle
+        {
+            height: parent.height
+            // If there is no viewPanel, we only need a single spacer, so hide this one.
+            visible: viewPanel.source != ""
+            width: visible ? UM.Theme.getSize("default_lining").width : 0
 
-            // Separator line
-            Rectangle
-            {
-                height: parent.height
-                // If there is no viewPanel, we only need a single spacer, so hide this one.
-                visible: viewPanel.source != ""
-                width: UM.Theme.getSize("default_lining").width
+            color: UM.Theme.getColor("lining")
+        }
 
-<<<<<<< HEAD
-                color: UM.Theme.getColor("lining")
-            }
-=======
         // This component will grow freely up to complete the preferredWidth of the row.
         Loader
         {
@@ -72,34 +57,23 @@
             width: source != "" ? (stageMenuRow.preferredWidth - viewsSelector.width - printSetupSelectorItem.width - 2 * UM.Theme.getSize("default_lining").width) : 0
             source: UM.Controller.activeView != null && UM.Controller.activeView.stageMenuComponent != null ? UM.Controller.activeView.stageMenuComponent : ""
         }
->>>>>>> bb45680b
 
-            Loader
-            {
-                id: viewPanel
-                Layout.fillHeight: true
-                Layout.fillWidth: true
-                Layout.preferredWidth: stageMenuRow.width - viewsSelector.width - printSetupSelectorItem.width - 2 * UM.Theme.getSize("default_lining").width
-                source: UM.Controller.activeView != null && UM.Controller.activeView.stageMenuComponent != null ? UM.Controller.activeView.stageMenuComponent : ""
-            }
+        // Separator line
+        Rectangle
+        {
+            height: parent.height
+            width: UM.Theme.getSize("default_lining").width
+            color: UM.Theme.getColor("lining")
+        }
 
-            // Separator line
-            Rectangle
-            {
-                height: parent.height
-                width: UM.Theme.getSize("default_lining").width
-                color: UM.Theme.getColor("lining")
-            }
-
-            Item
-            {
-                id: printSetupSelectorItem
-                // This is a work around to prevent the printSetupSelector from having to be re-loaded every time
-                // a stage switch is done.
-                children: [printSetupSelector]
-                height: childrenRect.height
-                width: childrenRect.width
-            }
+        Item
+        {
+            id: printSetupSelectorItem
+            // This is a work around to prevent the printSetupSelector from having to be re-loaded every time
+            // a stage switch is done.
+            children: [printSetupSelector]
+            height: childrenRect.height
+            width: childrenRect.width
         }
     }
 }