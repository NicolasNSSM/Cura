--- conflicted
+++ resolved
@@ -279,15 +279,7 @@
                                         return printerStatusText(printer);
                                 }
                             }
-<<<<<<< HEAD
                             return printerStatusText(printer);
-=======
-                            if (printer.status == "printing")
-                            {
-                                return catalog.i18nc("@label:status", "Printing")
-                            }
-                            return catalog.i18nc("@label:status", "Available");
->>>>>>> e6fe33dc
                         }
 
                         elide: Text.ElideRight
