# Copyright (c) 2018 Ultimaker B.V.
# Cura is released under the terms of the LGPLv3 or higher.

from typing import Any, cast, Optional, Set, Tuple, Union

from UM.FileHandler.FileHandler import FileHandler
from UM.FileHandler.FileWriter import FileWriter #To choose based on the output file mode (text vs. binary).
from UM.FileHandler.WriteFileJob import WriteFileJob #To call the file writer asynchronously.
from UM.Logger import Logger
from UM.Settings.ContainerRegistry import ContainerRegistry
from UM.i18n import i18nCatalog
from UM.Mesh.MeshWriter import MeshWriter # For typing
from UM.Message import Message
from UM.Qt.Duration import Duration, DurationFormat
from UM.OutputDevice import OutputDeviceError #To show that something went wrong when writing.
from UM.Scene.SceneNode import SceneNode #For typing.
from UM.Version import Version #To check against firmware versions for support.

from cura.CuraApplication import CuraApplication
from cura.PrinterOutput.NetworkedPrinterOutputDevice import NetworkedPrinterOutputDevice, AuthState
from cura.PrinterOutput.PrinterOutputModel import PrinterOutputModel
from cura.PrinterOutput.PrintJobOutputModel import PrintJobOutputModel
from cura.PrinterOutput.MaterialOutputModel import MaterialOutputModel
from cura.PrinterOutput.NetworkCamera import NetworkCamera

from .ClusterUM3PrinterOutputController import ClusterUM3PrinterOutputController
from .SendMaterialJob import SendMaterialJob

from PyQt5.QtNetwork import QNetworkRequest, QNetworkReply
from PyQt5.QtGui import QDesktopServices
from PyQt5.QtCore import pyqtSlot, QUrl, pyqtSignal, pyqtProperty, QObject

from time import time
from datetime import datetime
from typing import Optional, Dict, List, Set

import io #To create the correct buffers for sending data to the printer.
import json
import os

i18n_catalog = i18nCatalog("cura")


class ClusterUM3OutputDevice(NetworkedPrinterOutputDevice):
    printJobsChanged = pyqtSignal()
    activePrinterChanged = pyqtSignal()

    # This is a bit of a hack, as the notify can only use signals that are defined by the class that they are in.
    # Inheritance doesn't seem to work. Tying them together does work, but i'm open for better suggestions.
    clusterPrintersChanged = pyqtSignal()

    def __init__(self, device_id, address, properties, parent = None) -> None:
        super().__init__(device_id = device_id, address = address, properties=properties, parent = parent)
        self._api_prefix = "/cluster-api/v1/"

        self._number_of_extruders = 2

        self._dummy_lambdas = ("", {}, io.BytesIO()) #type: Tuple[str, Dict, Union[io.StringIO, io.BytesIO]]

        self._print_jobs = [] # type: List[PrintJobOutputModel]

        self._monitor_view_qml_path = os.path.join(os.path.dirname(os.path.abspath(__file__)), "ClusterMonitorItem.qml")
        self._control_view_qml_path = os.path.join(os.path.dirname(os.path.abspath(__file__)), "ClusterControlItem.qml")

        # See comments about this hack with the clusterPrintersChanged signal
        self.printersChanged.connect(self.clusterPrintersChanged)

        self._accepts_commands = True #type: bool

        # Cluster does not have authentication, so default to authenticated
        self._authentication_state = AuthState.Authenticated

        self._error_message = None #type: Optional[Message]
        self._write_job_progress_message = None #type: Optional[Message]
        self._progress_message = None #type: Optional[Message]

        self._active_printer = None  # type: Optional[PrinterOutputModel]

        self._printer_selection_dialog = None #type: QObject

        self.setPriority(3)  # Make sure the output device gets selected above local file output
        self.setName(self._id)
        self.setShortDescription(i18n_catalog.i18nc("@action:button Preceded by 'Ready to'.", "Print over network"))
        self.setDescription(i18n_catalog.i18nc("@properties:tooltip", "Print over network"))

        self.setConnectionText(i18n_catalog.i18nc("@info:status", "Connected over the network"))

        self._printer_uuid_to_unique_name_mapping = {}  # type: Dict[str, str]

        self._finished_jobs = [] # type: List[PrintJobOutputModel]

        self._cluster_size = int(properties.get(b"cluster_size", 0))

        self._latest_reply_handler = None #type: Optional[QNetworkReply]

    def requestWrite(self, nodes: List[SceneNode], file_name: Optional[str] = None, limit_mimetypes: bool = False, file_handler: Optional[FileHandler] = None, **kwargs: str) -> None:
        self.writeStarted.emit(self)

        self.sendMaterialProfiles()

        #Formats supported by this application (file types that we can actually write).
        if file_handler:
            file_formats = file_handler.getSupportedFileTypesWrite()
        else:
            file_formats = CuraApplication.getInstance().getMeshFileHandler().getSupportedFileTypesWrite()

        global_stack = CuraApplication.getInstance().getGlobalContainerStack()
<<<<<<< HEAD
        #Create a list from the supported file formats string.
        if global_stack:
            machine_file_formats = global_stack.getMetaDataEntry("file_formats").split(";")
=======
        if not global_stack:
            return

        #Create a list from the supported file formats string.
        machine_file_formats = global_stack.getMetaDataEntry("file_formats").split(";")
>>>>>>> 183cd018
        machine_file_formats = [file_type.strip() for file_type in machine_file_formats]
        #Exception for UM3 firmware version >=4.4: UFP is now supported and should be the preferred file format.
        if "application/x-ufp" not in machine_file_formats and self.printerType == "ultimaker3" and Version(self.firmwareVersion) >= Version("4.4"):
            machine_file_formats = ["application/x-ufp"] + machine_file_formats

        # Take the intersection between file_formats and machine_file_formats.
        format_by_mimetype = {format["mime_type"]: format for format in file_formats}
        file_formats = [format_by_mimetype[mimetype] for mimetype in machine_file_formats] #Keep them ordered according to the preference in machine_file_formats.

        if len(file_formats) == 0:
            Logger.log("e", "There are no file formats available to write with!")
            raise OutputDeviceError.WriteRequestFailedError(i18n_catalog.i18nc("@info:status", "There are no file formats available to write with!"))
        preferred_format = file_formats[0]

        #Just take the first file format available.
        if file_handler is not None:
            writer = file_handler.getWriterByMimeType(cast(str, preferred_format["mime_type"]))
        else:
            writer = CuraApplication.getInstance().getMeshFileHandler().getWriterByMimeType(cast(str, preferred_format["mime_type"]))

        if not writer:
            Logger.log("e", "Unexpected error when trying to get the FileWriter")
            return

        #This function pauses with the yield, waiting on instructions on which printer it needs to print with.
        if not writer:
            Logger.log("e", "Missing file or mesh writer!")
            return
        self._sending_job = self._sendPrintJob(writer, preferred_format, nodes)
        self._sending_job.send(None) #Start the generator.

        if len(self._printers) > 1: #We need to ask the user.
            self._spawnPrinterSelectionDialog()
            is_job_sent = True
        else: #Just immediately continue.
            self._sending_job.send("") #No specifically selected printer.
            is_job_sent = self._sending_job.send(None)

    def _spawnPrinterSelectionDialog(self):
        if self._printer_selection_dialog is None:
            path = os.path.join(os.path.dirname(os.path.abspath(__file__)), "PrintWindow.qml")
            self._printer_selection_dialog = CuraApplication.getInstance().createQmlComponent(path, {"OutputDevice": self})
        if self._printer_selection_dialog is not None:
            self._printer_selection_dialog.show()

    @pyqtProperty(int, constant=True)
    def clusterSize(self):
        return self._cluster_size

    ##  Allows the user to choose a printer to print with from the printer
    #   selection dialogue.
    #   \param target_printer The name of the printer to target.
    @pyqtSlot(str)
    def selectPrinter(self, target_printer: str = "") -> None:
        self._sending_job.send(target_printer)

    @pyqtSlot()
    def cancelPrintSelection(self) -> None:
        self._sending_gcode = False

    ##  Greenlet to send a job to the printer over the network.
    #
    #   This greenlet gets called asynchronously in requestWrite. It is a
    #   greenlet in order to optionally wait for selectPrinter() to select a
    #   printer.
    #   The greenlet yields exactly three times: First time None,
    #   \param writer The file writer to use to create the data.
    #   \param preferred_format A dictionary containing some information about
    #   what format to write to. This is necessary to create the correct buffer
    #   types and file extension and such.
    def _sendPrintJob(self, writer: MeshWriter, preferred_format: Dict, nodes: List[SceneNode]):
        Logger.log("i", "Sending print job to printer.")
        if self._sending_gcode:
            self._error_message = Message(
                i18n_catalog.i18nc("@info:status",
                                   "Sending new jobs (temporarily) blocked, still sending the previous print job."))
            self._error_message.show()
            yield #Wait on the user to select a target printer.
            yield #Wait for the write job to be finished.
            yield False #Return whether this was a success or not.
            yield #Prevent StopIteration.

        self._sending_gcode = True

        target_printer = yield #Potentially wait on the user to select a target printer.

        # Using buffering greatly reduces the write time for many lines of gcode

        stream = io.BytesIO() # type: Union[io.BytesIO, io.StringIO]# Binary mode.
        if preferred_format["mode"] == FileWriter.OutputMode.TextMode:
            stream = io.StringIO()

        job = WriteFileJob(writer, stream, nodes, preferred_format["mode"])

        self._write_job_progress_message = Message(i18n_catalog.i18nc("@info:status", "Sending data to printer"), lifetime = 0, dismissable = False, progress = -1,
                                                   title = i18n_catalog.i18nc("@info:title", "Sending Data"), use_inactivity_timer = False)
        self._write_job_progress_message.show()

        self._dummy_lambdas = (target_printer, preferred_format, stream)
        job.finished.connect(self._sendPrintJobWaitOnWriteJobFinished)

        job.start()

        yield True #Return that we had success!
        yield #To prevent having to catch the StopIteration exception.

    def _sendPrintJobWaitOnWriteJobFinished(self, job: WriteFileJob) -> None:
<<<<<<< HEAD
        if self._write_job_progress_message:
            self._write_job_progress_message.hide()
=======
        # This is the callback when the job finishes, where the message is created
        assert(self._write_job_progress_message is not None)
        self._write_job_progress_message.hide()
>>>>>>> 183cd018

        self._progress_message = Message(i18n_catalog.i18nc("@info:status", "Sending data to printer"), lifetime = 0, dismissable = False, progress = -1,
                                         title = i18n_catalog.i18nc("@info:title", "Sending Data"))
        self._progress_message.addAction("Abort", i18n_catalog.i18nc("@action:button", "Cancel"), icon = None, description = "")
        self._progress_message.actionTriggered.connect(self._progressMessageActionTriggered)
        self._progress_message.show()
        parts = []

        target_printer, preferred_format, stream = self._dummy_lambdas

        # If a specific printer was selected, it should be printed with that machine.
        if target_printer:
            target_printer = self._printer_uuid_to_unique_name_mapping[target_printer]
            parts.append(self._createFormPart("name=require_printer_name", bytes(target_printer, "utf-8"), "text/plain"))

        # Add user name to the print_job
        parts.append(self._createFormPart("name=owner", bytes(self._getUserName(), "utf-8"), "text/plain"))

        file_name = CuraApplication.getInstance().getPrintInformation().jobName + "." + preferred_format["extension"]

        output = stream.getvalue() #Either str or bytes depending on the output mode.
        if isinstance(stream, io.StringIO):
            output = cast(str, output).encode("utf-8")
        output = cast(bytes, output)

        parts.append(self._createFormPart("name=\"file\"; filename=\"%s\"" % file_name, output))

        self._latest_reply_handler = self.postFormWithParts("print_jobs/", parts, on_finished = self._onPostPrintJobFinished, on_progress = self._onUploadPrintJobProgress)

    @pyqtProperty(QObject, notify = activePrinterChanged)
    def activePrinter(self) -> Optional[PrinterOutputModel]:
        return self._active_printer

    @pyqtSlot(QObject)
    def setActivePrinter(self, printer: Optional[PrinterOutputModel]) -> None:
        if self._active_printer != printer:
            if self._active_printer and self._active_printer.camera:
                self._active_printer.camera.stop()
            self._active_printer = printer
            self.activePrinterChanged.emit()

    def _onPostPrintJobFinished(self, reply: QNetworkReply) -> None:
<<<<<<< HEAD
        if self._progress_message:
=======
        if self._progress_message is not None:
>>>>>>> 183cd018
            self._progress_message.hide()
        self._compressing_gcode = False
        self._sending_gcode = False

    def _onUploadPrintJobProgress(self, bytes_sent: int, bytes_total: int) -> None:
        if bytes_total > 0:
            new_progress = bytes_sent / bytes_total * 100
            # Treat upload progress as response. Uploading can take more than 10 seconds, so if we don't, we can get
            # timeout responses if this happens.
            self._last_response_time = time()
            if self._progress_message and new_progress > self._progress_message.getProgress():
                self._progress_message.show()  # Ensure that the message is visible.
                self._progress_message.setProgress(bytes_sent / bytes_total * 100)

            # If successfully sent:
            if bytes_sent == bytes_total:
                # Show a confirmation to the user so they know the job was sucessful and provide the option to switch to the
                # monitor tab.
                self._success_message = Message(
                    i18n_catalog.i18nc("@info:status", "Print job was successfully sent to the printer."),
                    lifetime=5, dismissable=True,
                    title=i18n_catalog.i18nc("@info:title", "Data Sent"))
                self._success_message.addAction("View", i18n_catalog.i18nc("@action:button", "View in Monitor"), icon=None,
                                                description="")
                self._success_message.actionTriggered.connect(self._successMessageActionTriggered)
                self._success_message.show()
        else:
            if self._progress_message is not None:
                self._progress_message.setProgress(0)
                self._progress_message.hide()

    def _progressMessageActionTriggered(self, message_id: Optional[str] = None, action_id: Optional[str] = None) -> None:
        if action_id == "Abort":
            Logger.log("d", "User aborted sending print to remote.")
            if self._progress_message is not None:
                self._progress_message.hide()
            self._compressing_gcode = False
            self._sending_gcode = False
            CuraApplication.getInstance().getController().setActiveStage("PrepareStage")

            # After compressing the sliced model Cura sends data to printer, to stop receiving updates from the request
            # the "reply" should be disconnected
            if self._latest_reply_handler:
                self._latest_reply_handler.disconnect()
                self._latest_reply_handler = None

    def _successMessageActionTriggered(self, message_id: Optional[str] = None, action_id: Optional[str] = None) -> None:
        if action_id == "View":
            CuraApplication.getInstance().getController().setActiveStage("MonitorStage")

    @pyqtSlot()
    def openPrintJobControlPanel(self) -> None:
        Logger.log("d", "Opening print job control panel...")
        QDesktopServices.openUrl(QUrl("http://" + self._address + "/print_jobs"))

    @pyqtSlot()
    def openPrinterControlPanel(self) -> None:
        Logger.log("d", "Opening printer control panel...")
        QDesktopServices.openUrl(QUrl("http://" + self._address + "/printers"))

    @pyqtProperty("QVariantList", notify = printJobsChanged)
    def printJobs(self)-> List[PrintJobOutputModel]:
        return self._print_jobs

    @pyqtProperty("QVariantList", notify = printJobsChanged)
    def queuedPrintJobs(self) -> List[PrintJobOutputModel]:
        return [print_job for print_job in self._print_jobs if print_job.state == "queued"]

    @pyqtProperty("QVariantList", notify = printJobsChanged)
    def activePrintJobs(self) -> List[PrintJobOutputModel]:
        return [print_job for print_job in self._print_jobs if print_job.assignedPrinter is not None and print_job.state != "queued"]

    @pyqtProperty("QVariantList", notify = clusterPrintersChanged)
    def connectedPrintersTypeCount(self) -> List[Dict[str, str]]:
        printer_count = {} # type: Dict[str, int]
        for printer in self._printers:
            if printer.type in printer_count:
                printer_count[printer.type] += 1
            else:
                printer_count[printer.type] = 1
        result = []
        for machine_type in printer_count:
            result.append({"machine_type": machine_type, "count": str(printer_count[machine_type])})
        return result

    @pyqtSlot(int, result = str)
    def formatDuration(self, seconds: int) -> str:
        return Duration(seconds).getDisplayString(DurationFormat.Format.Short)

    @pyqtSlot(int, result = str)
    def getTimeCompleted(self, time_remaining: int) -> str:
        current_time = time()
        datetime_completed = datetime.fromtimestamp(current_time + time_remaining)
        return "{hour:02d}:{minute:02d}".format(hour=datetime_completed.hour, minute=datetime_completed.minute)

    @pyqtSlot(int, result = str)
    def getDateCompleted(self, time_remaining: int) -> str:
        current_time = time()
        datetime_completed = datetime.fromtimestamp(current_time + time_remaining)
        return (datetime_completed.strftime("%a %b ") + "{day}".format(day=datetime_completed.day)).upper()

    def _printJobStateChanged(self) -> None:
        username = self._getUserName()

        if username is None:
            return  # We only want to show notifications if username is set.

        finished_jobs = [job for job in self._print_jobs if job.state == "wait_cleanup"]

        newly_finished_jobs = [job for job in finished_jobs if job not in self._finished_jobs and job.owner == username]
        for job in newly_finished_jobs:
            if job.assignedPrinter:
                job_completed_text = i18n_catalog.i18nc("@info:status", "Printer '{printer_name}' has finished printing '{job_name}'.".format(printer_name=job.assignedPrinter.name, job_name = job.name))
            else:
                job_completed_text =  i18n_catalog.i18nc("@info:status", "The print job '{job_name}' was finished.".format(job_name = job.name))
            job_completed_message = Message(text=job_completed_text, title = i18n_catalog.i18nc("@info:status", "Print finished"))
            job_completed_message.show()

        # Ensure UI gets updated
        self.printJobsChanged.emit()

        # Keep a list of all completed jobs so we know if something changed next time.
        self._finished_jobs = finished_jobs

    ##  Called when the connection to the cluster changes.
    def connect(self) -> None:
        super().connect()
        self.sendMaterialProfiles()

    def _update(self) -> None:
        super()._update()
        self.get("printers/", on_finished = self._onGetPrintersDataFinished)
        self.get("print_jobs/", on_finished = self._onGetPrintJobsFinished)

    def _onGetPrintJobsFinished(self, reply: QNetworkReply) -> None:
        if not checkValidGetReply(reply):
            return

        result = loadJsonFromReply(reply)
        if result is None:
            return

        print_jobs_seen = []
        job_list_changed = False
        for print_job_data in result:
            print_job = findByKey(self._print_jobs, print_job_data["uuid"])

            if print_job is None:
                print_job = self._createPrintJobModel(print_job_data)
                job_list_changed = True

            self._updatePrintJob(print_job, print_job_data)

            if print_job.state != "queued":  # Print job should be assigned to a printer.
                if print_job.state in ["failed", "finished", "aborted", "none"]:
                    # Print job was already completed, so don't attach it to a printer.
                    printer = None
                else:
                    printer = self._getPrinterByKey(print_job_data["printer_uuid"])
            else:  # The job can "reserve" a printer if some changes are required.
                printer = self._getPrinterByKey(print_job_data["assigned_to"])

            if printer:
                printer.updateActivePrintJob(print_job)

            print_jobs_seen.append(print_job)

        # Check what jobs need to be removed.
        removed_jobs = [print_job for print_job in self._print_jobs if print_job not in print_jobs_seen]

        for removed_job in removed_jobs:
            job_list_changed = job_list_changed or self._removeJob(removed_job)

        if job_list_changed:
            self.printJobsChanged.emit()  # Do a single emit for all print job changes.

    def _onGetPrintersDataFinished(self, reply: QNetworkReply) -> None:
        if not checkValidGetReply(reply):
            return

        result = loadJsonFromReply(reply)
        if result is None:
            return

        printer_list_changed = False
        printers_seen = []

        for printer_data in result:
            printer = findByKey(self._printers, printer_data["uuid"])

            if printer is None:
                printer = self._createPrinterModel(printer_data)
                printer_list_changed = True

            printers_seen.append(printer)

            self._updatePrinter(printer, printer_data)

        removed_printers = [printer for printer in self._printers if printer not in printers_seen]
        for printer in removed_printers:
            self._removePrinter(printer)

        if removed_printers or printer_list_changed:
            self.printersChanged.emit()

    def _createPrinterModel(self, data: Dict[str, Any]) -> PrinterOutputModel:
        printer = PrinterOutputModel(output_controller = ClusterUM3PrinterOutputController(self),
                                     number_of_extruders = self._number_of_extruders)
        printer.setCamera(NetworkCamera("http://" + data["ip_address"] + ":8080/?action=stream"))
        self._printers.append(printer)
        return printer

    def _createPrintJobModel(self, data: Dict[str, Any]) -> PrintJobOutputModel:
        print_job = PrintJobOutputModel(output_controller=ClusterUM3PrinterOutputController(self),
                                        key=data["uuid"], name= data["name"])
        print_job.stateChanged.connect(self._printJobStateChanged)
        self._print_jobs.append(print_job)
        return print_job

    def _updatePrintJob(self, print_job: PrintJobOutputModel, data: Dict[str, Any]) -> None:
        print_job.updateTimeTotal(data["time_total"])
        print_job.updateTimeElapsed(data["time_elapsed"])
        print_job.updateState(data["status"])
        print_job.updateOwner(data["owner"])

    def _updatePrinter(self, printer: PrinterOutputModel, data: Dict[str, Any]) -> None:
        # For some unknown reason the cluster wants UUID for everything, except for sending a job directly to a printer.
        # Then we suddenly need the unique name. So in order to not have to mess up all the other code, we save a mapping.
        self._printer_uuid_to_unique_name_mapping[data["uuid"]] = data["unique_name"]

        definitions = ContainerRegistry.getInstance().findDefinitionContainers(name = data["machine_variant"])
        if not definitions:
            Logger.log("w", "Unable to find definition for machine variant %s", data["machine_variant"])
            return

        machine_definition = definitions[0]

        printer.updateName(data["friendly_name"])
        printer.updateKey(data["uuid"])
        printer.updateType(data["machine_variant"])

        # Do not store the build plate information that comes from connect if the current printer has not build plate information
        if "build_plate" in data and machine_definition.getMetaDataEntry("has_variant_buildplates", False):
            printer.updateBuildplateName(data["build_plate"]["type"])
        if not data["enabled"]:
            printer.updateState("disabled")
        else:
            printer.updateState(data["status"])

        for index in range(0, self._number_of_extruders):
            extruder = printer.extruders[index]
            try:
                extruder_data = data["configuration"][index]
            except IndexError:
                break

            extruder.updateHotendID(extruder_data.get("print_core_id", ""))

            material_data = extruder_data["material"]
            if extruder.activeMaterial is None or extruder.activeMaterial.guid != material_data["guid"]:
                containers = ContainerRegistry.getInstance().findInstanceContainers(type="material",
                                                                                    GUID=material_data["guid"])
                if containers:
                    color = containers[0].getMetaDataEntry("color_code")
                    brand = containers[0].getMetaDataEntry("brand")
                    material_type = containers[0].getMetaDataEntry("material")
                    name = containers[0].getName()
                else:
                    Logger.log("w",
                               "Unable to find material with guid {guid}. Using data as provided by cluster".format(
                                   guid=material_data["guid"]))
                    color = material_data["color"]
                    brand = material_data["brand"]
                    material_type = material_data["material"]
                    name = "Empty" if material_data["material"] == "empty" else "Unknown"

                material = MaterialOutputModel(guid=material_data["guid"], type=material_type,
                                               brand=brand, color=color, name=name)
                extruder.updateActiveMaterial(material)

    def _removeJob(self, job: PrintJobOutputModel) -> bool:
        if job not in self._print_jobs:
            return False

        if job.assignedPrinter:
            job.assignedPrinter.updateActivePrintJob(None)
            job.stateChanged.disconnect(self._printJobStateChanged)
        self._print_jobs.remove(job)

        return True

    def _removePrinter(self, printer: PrinterOutputModel) -> None:
        self._printers.remove(printer)
        if self._active_printer == printer:
            self._active_printer = None
            self.activePrinterChanged.emit()

    ##  Sync the material profiles in Cura with the printer.
    #
    #   This gets called when connecting to a printer as well as when sending a
    #   print.
    def sendMaterialProfiles(self) -> None:
        job = SendMaterialJob(device = self)
        job.run()

def loadJsonFromReply(reply: QNetworkReply) -> Optional[List[Dict[str, Any]]]:
    try:
        result = json.loads(bytes(reply.readAll()).decode("utf-8"))
    except json.decoder.JSONDecodeError:
        Logger.logException("w", "Unable to decode JSON from reply.")
        return None
    return result


def checkValidGetReply(reply: QNetworkReply) -> bool:
    status_code = reply.attribute(QNetworkRequest.HttpStatusCodeAttribute)

    if status_code != 200:
        Logger.log("w", "Got status code {status_code} while trying to get data".format(status_code=status_code))
        return False
    return True


def findByKey(list: List[Union[PrintJobOutputModel, PrinterOutputModel]], key: str) -> Optional[PrintJobOutputModel]:
    for item in list:
        if item.key == key:
            return item
    return None<|MERGE_RESOLUTION|>--- conflicted
+++ resolved
@@ -105,17 +105,9 @@
             file_formats = CuraApplication.getInstance().getMeshFileHandler().getSupportedFileTypesWrite()
 
         global_stack = CuraApplication.getInstance().getGlobalContainerStack()
-<<<<<<< HEAD
         #Create a list from the supported file formats string.
         if global_stack:
             machine_file_formats = global_stack.getMetaDataEntry("file_formats").split(";")
-=======
-        if not global_stack:
-            return
-
-        #Create a list from the supported file formats string.
-        machine_file_formats = global_stack.getMetaDataEntry("file_formats").split(";")
->>>>>>> 183cd018
         machine_file_formats = [file_type.strip() for file_type in machine_file_formats]
         #Exception for UM3 firmware version >=4.4: UFP is now supported and should be the preferred file format.
         if "application/x-ufp" not in machine_file_formats and self.printerType == "ultimaker3" and Version(self.firmwareVersion) >= Version("4.4"):
@@ -223,14 +215,8 @@
         yield #To prevent having to catch the StopIteration exception.
 
     def _sendPrintJobWaitOnWriteJobFinished(self, job: WriteFileJob) -> None:
-<<<<<<< HEAD
         if self._write_job_progress_message:
             self._write_job_progress_message.hide()
-=======
-        # This is the callback when the job finishes, where the message is created
-        assert(self._write_job_progress_message is not None)
-        self._write_job_progress_message.hide()
->>>>>>> 183cd018
 
         self._progress_message = Message(i18n_catalog.i18nc("@info:status", "Sending data to printer"), lifetime = 0, dismissable = False, progress = -1,
                                          title = i18n_catalog.i18nc("@info:title", "Sending Data"))
@@ -273,11 +259,7 @@
             self.activePrinterChanged.emit()
 
     def _onPostPrintJobFinished(self, reply: QNetworkReply) -> None:
-<<<<<<< HEAD
         if self._progress_message:
-=======
-        if self._progress_message is not None:
->>>>>>> 183cd018
             self._progress_message.hide()
         self._compressing_gcode = False
         self._sending_gcode = False
