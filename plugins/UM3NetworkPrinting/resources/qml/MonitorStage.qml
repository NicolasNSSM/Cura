// Copyright (c) 2018 Ultimaker B.V.
// Cura is released under the terms of the LGPLv3 or higher.

import QtQuick 2.2
import QtQuick.Controls 1.4
import QtQuick.Controls.Styles 1.4
import UM 1.3 as UM
import Cura 1.0 as Cura
import QtGraphicalEffects 1.0

// This is the root component for the monitor stage.
Component
{
    Item
    {
        id: monitorFrame

        height: maximumHeight
        onVisibleChanged:
        {
            if (monitorFrame != null && !monitorFrame.visible)
            {
                OutputDevice.setActiveCameraUrl("")
            }
        }
        width: maximumWidth

        UM.I18nCatalog
        {
            id: catalog
            name: "cura"
        }

        LinearGradient
        {
            anchors.fill: parent
            gradient: Gradient
            {
                GradientStop
                {
                    position: 0.0
                    color: "#f6f6f6" // TODO: Theme!
                }
                GradientStop
                {
                    position: 1.0
                    color: "#ffffff" // TODO: Theme!
                }
            }
        }

        Item
        {
            id: printers
            anchors
            {
                top: parent.top
                topMargin: 48 * screenScaleFactor // TODO: Theme!
            }
            width: parent.width
            height: 264 * screenScaleFactor // TODO: Theme!
            MonitorCarousel {}
        }

        MonitorQueue
        {
            id: queue
            width: Math.min(834 * screenScaleFactor, maximumWidth)
            anchors
            {
                bottom: parent.bottom
                horizontalCenter: parent.horizontalCenter
                top: printers.bottom
                topMargin: 48 * screenScaleFactor // TODO: Theme!
            }
<<<<<<< HEAD

            Label
            {
                id: queuedLabel
                anchors
                {
                    left: queuedPrintJobs.left
                    top: parent.top
                }
                color: UM.Theme.getColor("text")
                font: UM.Theme.getFont("large")
                text: catalog.i18nc("@label", "Queued")
            }

            Item
            {
                id: manageQueueLabel
                anchors
                {
                    right: queuedPrintJobs.right
                    verticalCenter: queuedLabel.verticalCenter
                }
                height: 18 * screenScaleFactor // TODO: Theme!
                width: childrenRect.width

                UM.RecolorImage
                {
                    id: externalLinkIcon
                    anchors.verticalCenter: manageQueueLabel.verticalCenter
                    color: UM.Theme.getColor("primary")
                    source: "../svg/icons/external_link.svg"
                    width: 16 * screenScaleFactor // TODO: Theme! (Y U NO USE 18 LIKE ALL OTHER ICONS?!)
                    height: 16 * screenScaleFactor // TODO: Theme! (Y U NO USE 18 LIKE ALL OTHER ICONS?!)
                }
                Label
                {
                    id: manageQueueText
                    anchors
                    {
                        left: externalLinkIcon.right
                        leftMargin: 6 * screenScaleFactor // TODO: Theme!
                        verticalCenter: externalLinkIcon.verticalCenter
                    }
                    color: UM.Theme.getColor("primary")
                    font: UM.Theme.getFont("default") // 12pt, regular
                    linkColor: UM.Theme.getColor("primary")
                    text: catalog.i18nc("@label link to connect manager", "Manage queue in Cura Connect")
                }
            }

            MouseArea
            {
                anchors.fill: manageQueueLabel
                hoverEnabled: true
                onClicked: Cura.MachineManager.printerOutputDevices[0].openPrintJobControlPanel()
                onEntered:
                {
                    manageQueueText.font.underline = true
                }
                onExited:
                {
                    manageQueueText.font.underline = false
                }
            }

            Row
            {
                id: printJobQueueHeadings
                anchors
                {
                    left: queuedPrintJobs.left
                    leftMargin: 6 * screenScaleFactor // TODO: Theme!
                    top: queuedLabel.bottom
                    topMargin: 24 * screenScaleFactor // TODO: Theme!
                }
                spacing: 18 * screenScaleFactor // TODO: Theme!

                Label
                {
                    text: catalog.i18nc("@label", "Print jobs")
                    color: "#666666"
                    elide: Text.ElideRight
                    font: UM.Theme.getFont("medium") // 14pt, regular
                    anchors.verticalCenter: parent.verticalCenter
                    width: 284 * screenScaleFactor // TODO: Theme! (Should match column size)

                    // FIXED-LINE-HEIGHT:
                    height: 18 * screenScaleFactor // TODO: Theme!
                    verticalAlignment: Text.AlignVCenter
                }

                Label
                {
                    text: catalog.i18nc("@label", "Total print time")
                    color: "#666666"
                    elide: Text.ElideRight
                    font: UM.Theme.getFont("medium") // 14pt, regular
                    anchors.verticalCenter: parent.verticalCenter
                    width: 216 * screenScaleFactor // TODO: Theme! (Should match column size)

                    // FIXED-LINE-HEIGHT:
                    height: 18 * screenScaleFactor // TODO: Theme!
                    verticalAlignment: Text.AlignVCenter
                }

                Label
                {
                    text: catalog.i18nc("@label", "Waiting for")
                    color: "#666666"
                    elide: Text.ElideRight
                    font: UM.Theme.getFont("medium") // 14pt, regular
                    anchors.verticalCenter: parent.verticalCenter
                    width: 216 * screenScaleFactor // TODO: Theme! (Should match column size)

                    // FIXED-LINE-HEIGHT:
                    height: 18 * screenScaleFactor // TODO: Theme!
                    verticalAlignment: Text.AlignVCenter
                }
            }

            ScrollView
            {
                id: queuedPrintJobs
                anchors {
                    bottom: parent.bottom
                    horizontalCenter: parent.horizontalCenter
                    top: printJobQueueHeadings.bottom
                    topMargin: 12 * screenScaleFactor // TODO: Theme!
                }
                style: UM.Theme.styles.scrollview
                visible: OutputDevice.receivedPrintJobs
                width: parent.width

                ListView
                {
                    id: printJobList
                    anchors.fill: parent
                    delegate: MonitorPrintJobCard
                    {
                        anchors
                        {
                            left: parent.left
                            right: parent.right
                        }
                        printJob: modelData
                    }
                    model: OutputDevice.queuedPrintJobs
                    spacing: 6
                }
            }
=======
>>>>>>> 6987d5ff
        }

        PrinterVideoStream
        {
            anchors.fill: parent
            cameraUrl: OutputDevice.activeCameraUrl
            visible: OutputDevice.activeCameraUrl != ""
        }
    }
}<|MERGE_RESOLUTION|>--- conflicted
+++ resolved
@@ -73,159 +73,6 @@
                 top: printers.bottom
                 topMargin: 48 * screenScaleFactor // TODO: Theme!
             }
-<<<<<<< HEAD
-
-            Label
-            {
-                id: queuedLabel
-                anchors
-                {
-                    left: queuedPrintJobs.left
-                    top: parent.top
-                }
-                color: UM.Theme.getColor("text")
-                font: UM.Theme.getFont("large")
-                text: catalog.i18nc("@label", "Queued")
-            }
-
-            Item
-            {
-                id: manageQueueLabel
-                anchors
-                {
-                    right: queuedPrintJobs.right
-                    verticalCenter: queuedLabel.verticalCenter
-                }
-                height: 18 * screenScaleFactor // TODO: Theme!
-                width: childrenRect.width
-
-                UM.RecolorImage
-                {
-                    id: externalLinkIcon
-                    anchors.verticalCenter: manageQueueLabel.verticalCenter
-                    color: UM.Theme.getColor("primary")
-                    source: "../svg/icons/external_link.svg"
-                    width: 16 * screenScaleFactor // TODO: Theme! (Y U NO USE 18 LIKE ALL OTHER ICONS?!)
-                    height: 16 * screenScaleFactor // TODO: Theme! (Y U NO USE 18 LIKE ALL OTHER ICONS?!)
-                }
-                Label
-                {
-                    id: manageQueueText
-                    anchors
-                    {
-                        left: externalLinkIcon.right
-                        leftMargin: 6 * screenScaleFactor // TODO: Theme!
-                        verticalCenter: externalLinkIcon.verticalCenter
-                    }
-                    color: UM.Theme.getColor("primary")
-                    font: UM.Theme.getFont("default") // 12pt, regular
-                    linkColor: UM.Theme.getColor("primary")
-                    text: catalog.i18nc("@label link to connect manager", "Manage queue in Cura Connect")
-                }
-            }
-
-            MouseArea
-            {
-                anchors.fill: manageQueueLabel
-                hoverEnabled: true
-                onClicked: Cura.MachineManager.printerOutputDevices[0].openPrintJobControlPanel()
-                onEntered:
-                {
-                    manageQueueText.font.underline = true
-                }
-                onExited:
-                {
-                    manageQueueText.font.underline = false
-                }
-            }
-
-            Row
-            {
-                id: printJobQueueHeadings
-                anchors
-                {
-                    left: queuedPrintJobs.left
-                    leftMargin: 6 * screenScaleFactor // TODO: Theme!
-                    top: queuedLabel.bottom
-                    topMargin: 24 * screenScaleFactor // TODO: Theme!
-                }
-                spacing: 18 * screenScaleFactor // TODO: Theme!
-
-                Label
-                {
-                    text: catalog.i18nc("@label", "Print jobs")
-                    color: "#666666"
-                    elide: Text.ElideRight
-                    font: UM.Theme.getFont("medium") // 14pt, regular
-                    anchors.verticalCenter: parent.verticalCenter
-                    width: 284 * screenScaleFactor // TODO: Theme! (Should match column size)
-
-                    // FIXED-LINE-HEIGHT:
-                    height: 18 * screenScaleFactor // TODO: Theme!
-                    verticalAlignment: Text.AlignVCenter
-                }
-
-                Label
-                {
-                    text: catalog.i18nc("@label", "Total print time")
-                    color: "#666666"
-                    elide: Text.ElideRight
-                    font: UM.Theme.getFont("medium") // 14pt, regular
-                    anchors.verticalCenter: parent.verticalCenter
-                    width: 216 * screenScaleFactor // TODO: Theme! (Should match column size)
-
-                    // FIXED-LINE-HEIGHT:
-                    height: 18 * screenScaleFactor // TODO: Theme!
-                    verticalAlignment: Text.AlignVCenter
-                }
-
-                Label
-                {
-                    text: catalog.i18nc("@label", "Waiting for")
-                    color: "#666666"
-                    elide: Text.ElideRight
-                    font: UM.Theme.getFont("medium") // 14pt, regular
-                    anchors.verticalCenter: parent.verticalCenter
-                    width: 216 * screenScaleFactor // TODO: Theme! (Should match column size)
-
-                    // FIXED-LINE-HEIGHT:
-                    height: 18 * screenScaleFactor // TODO: Theme!
-                    verticalAlignment: Text.AlignVCenter
-                }
-            }
-
-            ScrollView
-            {
-                id: queuedPrintJobs
-                anchors {
-                    bottom: parent.bottom
-                    horizontalCenter: parent.horizontalCenter
-                    top: printJobQueueHeadings.bottom
-                    topMargin: 12 * screenScaleFactor // TODO: Theme!
-                }
-                style: UM.Theme.styles.scrollview
-                visible: OutputDevice.receivedPrintJobs
-                width: parent.width
-
-                ListView
-                {
-                    id: printJobList
-                    anchors.fill: parent
-                    delegate: MonitorPrintJobCard
-                    {
-                        anchors
-                        {
-                            left: parent.left
-                            right: parent.right
-                        }
-                        printJob: modelData
-                    }
-                    model: OutputDevice.queuedPrintJobs
-                    spacing: 6
-                }
-            }
-=======
->>>>>>> 6987d5ff
         }
 
         PrinterVideoStream
