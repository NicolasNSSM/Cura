#!/usr/bin/python
#
# This script is used to generate print profiles for lulzbot printers
# based off of the lulzbot_profiles directory which contains common
# profiles for multiple toolheads.
# To update profiles, run the script from the root Cura
# directory with ./scripts/recreate_lulzbot_profiles.py
#


import glob
import os
import shutil


CURA_QUICKPRINT_DIR="resources/quickprint/"
PROFILES_DIR="lulzbot_profiles"

dir_map = {
    'Mini_single_extruder_v2': ('lulzbot_mini',),
    'Mini_flexystruder_v2': ('lulzbot_mini_flexystruder',),
    'TAZ_single_extruder_0.35nozzle': ('lulzbot_TAZ_4_SingleV1',
                                       'lulzbot_TAZ_5_SingleV1',
                                       'lulzbot_TAZ_4_035nozzle',
                                       'lulzbot_TAZ_5_035nozzle'),
    'TAZ_single_extruder_0.5nozzle': ('lulzbot_TAZ_4_05nozzle',
                                      'lulzbot_TAZ_5_05nozzle'),
    'TAZ_dual_extruder_v1': ('lulzbot_TAZ_4_DualV1',
                             'lulzbot_TAZ_5_DualV1'),
    'TAZ_dual_extruder_v2': ('lulzbot_TAZ_4_DualV2',
                             'lulzbot_TAZ_5_DualV2'),
    'TAZ_flexystruder_v1': ('lulzbot_TAZ_4_FlexystruderV1',
                            'lulzbot_TAZ_5_FlexystruderV1'),
    'TAZ_flexystruder_v2': ('lulzbot_TAZ_4_FlexystruderV2',
                            'lulzbot_TAZ_5_FlexystruderV2'),
    'TAZ_flexy_dually_v1': ('lulzbot_TAZ_4_FlexyDuallyV1',
                            'lulzbot_TAZ_5_FlexyDuallyV1'),
    'TAZ_flexy_dually_v2': ('lulzbot_TAZ_4_FlexyDuallyV2',
                            'lulzbot_TAZ_5_FlexyDuallyV2'),
}

material_map = {
    # Beginner
    "HIPS_eSUN": "HIPS",
    "PLA_eSUN": "PLA",
    "PLA_VP": "PLA",
    # Intermediate
    "ABS_VP": "ABS",
    "Laybrick" : "laybrick",
    "PP-Iron": "protopasta-magnetic-iron",
    "PP-Steel": "protopasta-stainless-steel",
    "Bamboofill": "bamboofill",
    "Woodfill": "woodfill",
    # Advanced
    "Alloy910": "alloy910",
    "Bridge": "bridge",
    "Laywood": "laywood",
    "n-vent": "n-vent",
    "XT": "XT",
    "INOVA-1800": "CS-INOVA-1800",
    "PCTPE": "PCTPE",
    "PC-ABS": "PC-ABS",
    "T-Glase": "t-glase",
    "Bronzefill": "bronzefill",
    "Copperfill": "copperfill",
    # Expert
    "PP-Conductive": "protopasta-conductive-PLA",
    "HIPS_VP" : "HIPS",
    "PC_VP": "polycarbonate",
    "618-Nylon": "618-645-nylon",
    "645-Nylon": "618-645-nylon",
    # Dual extruder (Expert)
    'PLA_PVA': 'PLA-PVA-support',
    'ABS_ABS': 'ABS-ABS',
    'PLA_PLA': 'PLA-PLA',
    # Flexystruder (Expert)
    "ninjaflex" : "ninjaflex",
    "semiflex" : "semiflex",
    # Flexy Dually (Expert)
    "ABS_ninjaflex" : "ABS-ninjaflex",
    "ABS_semiflex" : "ABS-semiflex",

    # Others
    # b-pet
    # tritan
    # PLA-protopasta-conductive-PLA
}

material_order = {
    # Beginner
    "HIPS_eSUN": 0,
    "PLA_eSUN": 1,
    "PLA_VP": 2,
    # Intermediate
    "ABS_VP": 10,
    "Laybrick" : 11,
    "PP-Iron": 12,
    "PP-Steel": 13,
    "Bamboofill":14,
    "Woodfill":15,
    # Advanced
    "Alloy910": 50,
    "Bridge": 51,
    "Laywood": 52,
    "n-vent": 53,
    "XT": 54,
    "INOVA-1800": 55,
    "PCTPE": 56,
    "PC-ABS": 57,
    "T-Glase": 58,
    "Bronzefill":59,
    "Copperfill":60,
    # Expert
    "PP-Conductive": 500,
    "HIPS_VP" : 501,
    "PC_VP": 502,
    "618-Nylon": 503,
    "645-Nylon": 504,
    # Dual extruder (Expert)
    'PLA_PVA': 2,
    'ABS_ABS': 1,
    'PLA_PLA': 0,
    # Flexystruder (Expert)
    "ninjaflex" : 0,
    "semiflex" : 1,
    # Flexy Dually (Expert)
    "ABS_ninjaflex" : 0,
    "ABS_semiflex" : 1,
}

material_types = {
    # Beginner
    "HIPS_eSUN": "Beginner",
    "PLA_eSUN": "Beginner",
    "PLA_VP": "Beginner",
    # Intermediate
    "ABS_VP": "Intermediate",
    "Laybrick" : "Intermediate",
    "PP-Iron": "Intermediate",
    "PP-Steel": "Intermediate",
    "Bamboofill": "Intermediate",
    "Woodfill": "Intermediate",
    # Advanced
    "Alloy910": "Advanced",
    "Bridge": "Advanced",
    "Laywood": "Advanced",
    "n-vent": "Advanced",
    "XT": "Advanced",
    "INOVA-1800": "Advanced",
    "PCTPE": "Advanced",
    "PC-ABS": "Advanced",
    "T-Glase": "Advanced",
    "Bronzefill": "Advanced",
    "Copperfill": "Advanced",
    # Expert
    "PP-Conductive": "Expert",
    "HIPS_VP" : "Expert",
    "PC_VP": "Expert",
    "618-Nylon": "Expert",
    "645-Nylon": "Expert",
    # Dual extruder (Expert)
    'PLA_PVA': "Expert",
    'ABS_ABS': "Expert",
    'PLA_PLA': "Expert",
    # Flexystruder (Expert)
    "ninjaflex" : "Expert",
    "semiflex" : "Expert",
    # Flexy Dually (Expert)
    "ABS_ninjaflex" : "Expert",
    "ABS_semiflex" : "Expert",
}

material_names = {
    # Beginner
    "HIPS_eSUN": "HIPS (eSUN)",
    "PLA_eSUN": "PLA (eSUN)",
    "PLA_VP": "PLA (Village Plastics)",
    # Intermediate
    "ABS_VP": "ABS (Village Plastics)",
    "Laybrick" : "Laybrick (CC-Products)",
    "PP-Iron": "Magnetic (Proto-pasta)",
    "PP-Steel": "Steel PLA (Proto-pasta)",
    "Bamboofill": "Bamboofill (Colorfabb)",
    "Woodfill": "Woodfill (Colorfabb)",
    # Advanced
    "Alloy910": "Alloy 910 (Taulman)",
    "Bridge": "Bridge Nylon (Taulman)",
    "Laywood": "Laywoo-D3 (CC-Products)",
    "n-vent": "n-vent (Taulman)",
    "XT": "XT (Colorfabb)",
    "INOVA-1800": "INOVA-1800 (ChromaStrand)",
    "PCTPE": "PCTPE (Taulman)",
    "PC-ABS": "PC-ABS (Proto-pasta)",
    "T-Glase": "t-glase (Taulman)",
    "Bronzefill": "Bronzefill (Colorfabb)",
    "Copperfill": "Copperfill (Colorfabb)",
    # Expert
    "PP-Conductive": "Conductive (Proto-pasta)",
    "HIPS_VP" : "HIPS (Village Plastics)",
    "PC_VP": "PC (Village Plastics)",
    "618-Nylon": "618 Nylon (Taulman)",
    "645-Nylon": "645 Nylon (Taulman)",
    # Dual extruder (Expert)
    'PLA_PVA': "PLA & PVA",
    'ABS_ABS': "ABS & ABS",
    'PLA_PLA': "PLA & PLA",
    # Flexystruder (Expert)
    "ninjaflex" : "NinjaFlex (Fenner Drives)",
    "semiflex" : "SemiFlex (Fenner Drives)",
    # Flexy Dually (Expert)
    "ABS_ninjaflex" : "ABS & NinjaFlex",
    "ABS_semiflex" : "ABS & SemiFlex",
}

bed_prep_materials = {
    "ninjaflex",
    "semiflex",
    "Alloy910",
    "Bridge",
    "n-vent",
    "XT",
    "INOVA-1800",
	"PCTPE",
	"T-Glase",
	"618-Nylon",
	"645-Nylon",
	"PC-ABS"
}

material_url = {
    # Beginner
    "HIPS_eSUN": "lulzbot.com/store/filament/hips-esun",
    "PLA_eSUN": "lulzbot.com/store/filament/pla-esun",
    "PLA_VP": "lulzbot.com/store/filament/pla-village",
    # Intermediate
    "ABS_VP": "lulzbot.com/store/filament/abs",
    "Laybrick" : "lulzbot.com/store/filament/laybrick",
    "PP-Iron": "lulzbot.com/store/filament/magnetic-iron-pla",
    "PP-Steel": "lulzbot.com/store/filament/stainless-steel-pla",
#    "Bamboofill": "",
#    "Woodfill": "",
    # Advanced
    "Alloy910": "lulzbot.com/store/filament/alloy-910",
    "Bridge": "lulzbot.com/store/filament/bridge-nylon",
    "Laywood": "lulzbot.com/store/filament/laywoo-d3-laywood",
    "n-vent": "lulzbot.com/store/filament/n-vent",
#    "XT": "",
<<<<<<< HEAD
#    "INOVA-1800": "",
    "PCTPE": "www.lulzbot.com/products/taulman-pctpe-3mm-filament-1-pound",
    "PC-ABS": "www.lulzbot.com/products/pc-abs-alloy-3mm-filament-500g-reel-proto-pasta",
    "T-Glase": "www.lulzbot.com/products/t-glase-3mm-filament-1lb-reel",
=======
    "PCTPE": "lulzbot.com/store/filament/pctpe",
    "PC-ABS": "lulzbot.com/store/filament/pc-abs-alloy",
    "T-Glase": "lulzbot.com/store/filament/t-glase",
>>>>>>> 3f7ec6e2
#    "Bronzefill": "",
#    "Copperfill": "",
    # Expert
    "PP-Conductive": "lulzbot.com/store/filament/conductive-pla",
    "HIPS_VP" : "lulzbot.com/store/filament/hips",
    "PC_VP": "lulzbot.com/store/filament/polycarbonate",
    "618-Nylon": "lulzbot.com/store/filament/nylon-618",
    "645-Nylon": "lulzbot.com/store/filament/nylon-645",
    # Dual extruder (Expert)
    'ABS_ABS': "lulzbot.com/store/filament/abs",
    'PLA_PLA': "lulzbot.com/store/filament/pla-esun",
    'PLA_PVA': "lulzbot.com/store/filament/natural-pva",
    # Flexystruder (Expert)
    "ninjaflex" : "lulzbot.com/store/filament/ninjaflex",
    "semiflex" : "lulzbot.com/store/filament/semiflex",
    # Flexy Dually (Expert)
    "ABS_ninjaflex" : "lulzbot.com/store/filament/ninjaflex",
    "ABS_semiflex" : "lulzbot.com/store/filament/semiflex",
}

profile_map = {
    'medium-quality': 'Standard',
    'high-speed': 'High speed',
    'high-quality': 'High detail',
    'high-clarity': 'High clarity',
    'high-strength': 'High strength'
}

profile_order = {
    'medium-quality': 0,
    'high-speed': 1,
    'high-quality': 2,
    'high-clarity': 3,
    'high-strength': 4
}

disable_materials = {
    'PET': ('High', 'Low', 'Normal', 'Ulti'),
    'PLA': ('High', 'Low', 'Normal', 'Ulti'),
    'ABS': ('High', 'Low', 'Normal', 'Ulti')
}

def find_files_for_material(files, material):
    result = []
    for file in files:
        filename = os.path.basename(file)
        if filename.startswith(material):
            for p in profile_map.keys():
                if filename.startswith(material + "_" + p):
                    profile = p
                    result.append((file, material, profile))
    return result
    
def create_machine_type(machine_type, path, dir):
    files = glob.glob(os.path.join(path, "*.ini"))
    path = os.path.join(CURA_QUICKPRINT_DIR, machine_type)
    for m in material_map.keys():
        result = find_files_for_material(files, material_map[m])
        for (file, material, profile) in result:
            material = m
            if file is None or material is None or profile is None:
                continue
            filename = os.path.basename(file)
            profile_file = os.path.join("..", "..", "..", PROFILES_DIR, dir, filename)
            if not os.path.exists(os.path.join(path, material, profile)):
                os.makedirs(os.path.join(path, material, profile))
            with open(os.path.join(path, material, 'material.ini'), 'w') as f:
                f.write("[info]\n")
                f.write("name = %s\n" % material_names[material])
                order = material_order[material]
                if material_types.has_key(material):
                    types = material_types[material]
                    if (material == "HIPS_eSUN" and machine_type.startswith("lulzbot_mini")) or \
                       (material == "ABS_VP" and machine_type.startswith("lulzbot_TAZ")):
                        types = types + "|First Run"
                        order = 0
                    f.write("material_types = %s\n" % types)
                f.write("order = %d\n" % order)
                if material in bed_prep_materials:
                    f.write("description = \
                    Bed preparation required: \n\
                    Apply a PVA-based glue stick \n\
                    to bed surface before printing.\n")
                if material_url.has_key(material):
                    referer = "?pk_campaign=software-cura"
                    f.write("url = %s%s\n" %(material_url[material], referer) )
            with open(os.path.join(path, material, profile, 'profile.ini'), 'w') as f:
                f.write("[info]\n")
                f.write("name = %s\n" % profile_map[profile])
                f.write("order = %d\n" % profile_order[profile])
                f.write("profile_file = %s\n" % profile_file)
    for material in disable_materials.keys():
        if os.path.exists(os.path.join(path, material)):
            for profile in disable_materials[material]:
                if not os.path.exists(os.path.join(path, material, profile)):
                    os.makedirs(os.path.join(path, material, profile))
                    with open(os.path.join(path, material, profile, 'profile.ini'), 'w') as f:
                        f.write("[info]\n")
                        f.write("disabled = true\n")
        else:
            os.makedirs(os.path.join(path, material))
            with open(os.path.join(path, material, 'material.ini'), 'w') as f:
                f.write("[info]\n")
                f.write("disabled = true\n")

def clear_quickprint_folders():
    here = os.getcwd()
    quickprint_path = os.path.join(here,CURA_QUICKPRINT_DIR)
    candidates = os.listdir(quickprint_path)
    
    folder_paths = []
    for candidate in candidates:
        if "lulzbot_mini" in candidate or \
           "lulzbot_TAZ" in candidate:
            candidate_path = os.path.join(quickprint_path, candidate)
            if os.path.isdir(candidate_path):
                folder_paths.append(candidate_path)
    for path in folder_paths:
        shutil.rmtree(path)
    if not folder_paths:
        print("No Quickprint folders to delete")
    else:
        print("Quickprint folders deleted")

def main():
    if not os.path.exists(CURA_QUICKPRINT_DIR):
        print "Cura path is wrong"
        return -1

    clear_quickprint_folders()

    dirs = glob.glob(os.path.join(CURA_QUICKPRINT_DIR, PROFILES_DIR, "*"))
 
    for d in dirs:
        dir = os.path.basename(d)
        if dir_map.has_key(dir):
            for machine_type in dir_map[dir]:
                create_machine_type(machine_type, d, dir)

    print "Quickprint profiles regenerated"


if __name__ == '__main__':
    main()<|MERGE_RESOLUTION|>--- conflicted
+++ resolved
@@ -245,16 +245,9 @@
     "Laywood": "lulzbot.com/store/filament/laywoo-d3-laywood",
     "n-vent": "lulzbot.com/store/filament/n-vent",
 #    "XT": "",
-<<<<<<< HEAD
-#    "INOVA-1800": "",
-    "PCTPE": "www.lulzbot.com/products/taulman-pctpe-3mm-filament-1-pound",
-    "PC-ABS": "www.lulzbot.com/products/pc-abs-alloy-3mm-filament-500g-reel-proto-pasta",
-    "T-Glase": "www.lulzbot.com/products/t-glase-3mm-filament-1lb-reel",
-=======
     "PCTPE": "lulzbot.com/store/filament/pctpe",
     "PC-ABS": "lulzbot.com/store/filament/pc-abs-alloy",
     "T-Glase": "lulzbot.com/store/filament/t-glase",
->>>>>>> 3f7ec6e2
 #    "Bronzefill": "",
 #    "Copperfill": "",
     # Expert
